--- conflicted
+++ resolved
@@ -159,6 +159,17 @@
 	f.clientInfo.Store(clientInfo)
 }
 
+func (f *sessionTestClientWithClientInfo) SetLogLevel(level mcp.LoggingLevel) {
+}
+
+func (f *sessionTestClientWithClientInfo) GetLogLevel() mcp.LoggingLevel {
+	return mcp.LoggingLevelError
+}
+
+func (f *sessionTestClientWithClientInfo) GetLoggerName() *string {
+	return nil
+}
+
 // sessionTestClientWithTools implements the SessionWithLogging interface for testing
 type sessionTestClientWithLogging struct {
 	sessionID           string
@@ -200,15 +211,9 @@
 
 // Verify that all implementations satisfy their respective interfaces
 var (
-<<<<<<< HEAD
-	_ ClientSession    = (*sessionTestClient)(nil)
-	_ SessionWithTools = (*sessionTestClientWithTools)(nil)
-=======
 	_ ClientSession         = (*sessionTestClient)(nil)
 	_ SessionWithTools      = (*sessionTestClientWithTools)(nil)
-	_ SessionWithLogging    = (*sessionTestClientWithLogging)(nil)
 	_ SessionWithClientInfo = (*sessionTestClientWithClientInfo)(nil)
->>>>>>> 243a292c
 )
 
 func TestSessionWithTools_Integration(t *testing.T) {
@@ -919,7 +924,7 @@
 		validateServer func(t *testing.T, s *MCPServer, session *sessionTestClientWithTools)
 	}{
 		{
-			name:          "no tool capabilities provided",
+			name: "no tool capabilities provided",
 			serverOptions: []ServerOption{
 				// No WithToolCapabilities
 			},
