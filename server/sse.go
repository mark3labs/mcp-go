package server

import (
	"context"
	"encoding/json"
	"fmt"
	"log"
	"net/http"
	"net/http/httptest"
	"net/url"
	"path"
	"strings"
	"sync"
	"sync/atomic"
	"time"

	"github.com/google/uuid"
	"github.com/mark3labs/mcp-go/mcp"
)

// sseSession represents an active SSE connection.
type sseSession struct {
	writer              http.ResponseWriter
	flusher             http.Flusher
	done                chan struct{}
	eventQueue          chan string // Channel for queuing events
	sessionID           string
	requestID           atomic.Int64
	notificationChannel chan mcp.JSONRPCNotification
	initialized         atomic.Bool
	tools               sync.Map // stores session-specific tools
}

// SSEContextFunc is a function that takes an existing context and the current
// request and returns a potentially modified context based on the request
// content. This can be used to inject context values from headers, for example.
type SSEContextFunc func(ctx context.Context, r *http.Request) context.Context

// DynamicBasePathFunc allows the user to provide a function to generate the
// base path for a given request and sessionID. This is useful for cases where
// the base path is not known at the time of SSE server creation, such as when
// using a reverse proxy or when the base path is dynamically generated. The
// function should return the base path (e.g., "/mcp/tenant123").
type DynamicBasePathFunc func(r *http.Request, sessionID string) string

func (s *sseSession) SessionID() string {
	return s.sessionID
}

func (s *sseSession) NotificationChannel() chan<- mcp.JSONRPCNotification {
	return s.notificationChannel
}

func (s *sseSession) Initialize() {
	s.initialized.Store(true)
}

func (s *sseSession) Initialized() bool {
	return s.initialized.Load()
}

func (s *sseSession) GetSessionTools() map[string]ServerTool {
	tools := make(map[string]ServerTool)
	s.tools.Range(func(key, value interface{}) bool {
		if tool, ok := value.(ServerTool); ok {
			tools[key.(string)] = tool
		}
		return true
	})
	return tools
}

func (s *sseSession) SetSessionTools(tools map[string]ServerTool) {
	// Clear existing tools
	s.tools.Range(func(key, _ interface{}) bool {
		s.tools.Delete(key)
		return true
	})

	// Set new tools
	for name, tool := range tools {
		s.tools.Store(name, tool)
	}
}

var (
	_ ClientSession    = (*sseSession)(nil)
	_ SessionWithTools = (*sseSession)(nil)
)

// SSEServer implements a Server-Sent Events (SSE) based MCP server.
// It provides real-time communication capabilities over HTTP using the SSE protocol.
type SSEServer struct {
	server                       *MCPServer
	baseURL                      string
	basePath                     string
	appendQueryToMessageEndpoint bool
	useFullURLForMessageEndpoint bool
	messageEndpoint              string
	sseEndpoint                  string
	sessions                     sync.Map
	srv                          *http.Server
	contextFunc                  SSEContextFunc
	dynamicBasePathFunc          DynamicBasePathFunc

	keepAlive         bool
	keepAliveInterval time.Duration

	mu sync.RWMutex
}

// SSEOption defines a function type for configuring SSEServer
type SSEOption func(*SSEServer)

// WithBaseURL sets the base URL for the SSE server
func WithBaseURL(baseURL string) SSEOption {
	return func(s *SSEServer) {
		if baseURL != "" {
			u, err := url.Parse(baseURL)
			if err != nil {
				return
			}
			if u.Scheme != "http" && u.Scheme != "https" {
				return
			}
			// Check if the host is empty or only contains a port
			if u.Host == "" || strings.HasPrefix(u.Host, ":") {
				return
			}
			if len(u.Query()) > 0 {
				return
			}
		}
		s.baseURL = strings.TrimSuffix(baseURL, "/")
	}
}

// WithStaticBasePath adds a new option for setting a static base path
func WithStaticBasePath(basePath string) SSEOption {
	return func(s *SSEServer) {
		s.basePath = normalizeURLPath(basePath)
	}
}

// WithBasePath adds a new option for setting a static base path.
//
// Deprecated: Use WithStaticBasePath instead. This will be removed in a future version.
//
//go:deprecated
func WithBasePath(basePath string) SSEOption {
	return WithStaticBasePath(basePath)
}

// WithDynamicBasePath accepts a function for generating the base path. This is
// useful for cases where the base path is not known at the time of SSE server
// creation, such as when using a reverse proxy or when the server is mounted
// at a dynamic path.
func WithDynamicBasePath(fn DynamicBasePathFunc) SSEOption {
	return func(s *SSEServer) {
		if fn != nil {
			s.dynamicBasePathFunc = func(r *http.Request, sid string) string {
				bp := fn(r, sid)
				return normalizeURLPath(bp)
			}
		}
	}
}

// WithMessageEndpoint sets the message endpoint path
func WithMessageEndpoint(endpoint string) SSEOption {
	return func(s *SSEServer) {
		s.messageEndpoint = endpoint
	}
}

// WithAppendQueryToMessageEndpoint configures the SSE server to append the original request's
// query parameters to the message endpoint URL that is sent to clients during the SSE connection
// initialization. This is useful when you need to preserve query parameters from the initial
// SSE connection request and carry them over to subsequent message requests, maintaining
// context or authentication details across the communication channel.
func WithAppendQueryToMessageEndpoint() SSEOption {
	return func(s *SSEServer) {
		s.appendQueryToMessageEndpoint = true
	}
}

// WithUseFullURLForMessageEndpoint controls whether the SSE server returns a complete URL (including baseURL)
// or just the path portion for the message endpoint. Set to false when clients will concatenate
// the baseURL themselves to avoid malformed URLs like "http://localhost/mcphttp://localhost/mcp/message".
func WithUseFullURLForMessageEndpoint(useFullURLForMessageEndpoint bool) SSEOption {
	return func(s *SSEServer) {
		s.useFullURLForMessageEndpoint = useFullURLForMessageEndpoint
	}
}

// WithSSEEndpoint sets the SSE endpoint path
func WithSSEEndpoint(endpoint string) SSEOption {
	return func(s *SSEServer) {
		s.sseEndpoint = endpoint
	}
}

// WithHTTPServer sets the HTTP server instance
func WithHTTPServer(srv *http.Server) SSEOption {
	return func(s *SSEServer) {
		s.srv = srv
	}
}

func WithKeepAliveInterval(keepAliveInterval time.Duration) SSEOption {
	return func(s *SSEServer) {
		s.keepAlive = true
		s.keepAliveInterval = keepAliveInterval
	}
}

func WithKeepAlive(keepAlive bool) SSEOption {
	return func(s *SSEServer) {
		s.keepAlive = keepAlive
	}
}

// WithSSEContextFunc sets a function that will be called to customise the context
// to the server using the incoming request.
func WithSSEContextFunc(fn SSEContextFunc) SSEOption {
	return func(s *SSEServer) {
		s.contextFunc = fn
	}
}

// NewSSEServer creates a new SSE server instance with the given MCP server and options.
func NewSSEServer(server *MCPServer, opts ...SSEOption) *SSEServer {
	s := &SSEServer{
		server:                       server,
		sseEndpoint:                  "/sse",
		messageEndpoint:              "/message",
		useFullURLForMessageEndpoint: true,
		keepAlive:                    false,
		keepAliveInterval:            10 * time.Second,
	}

	// Apply all options
	for _, opt := range opts {
		opt(s)
	}

	return s
}

// NewTestServer creates a test server for testing purposes
func NewTestServer(server *MCPServer, opts ...SSEOption) *httptest.Server {
	sseServer := NewSSEServer(server, opts...)

	testServer := httptest.NewServer(sseServer)
	sseServer.baseURL = testServer.URL
	return testServer
}

// Start begins serving SSE connections on the specified address.
// It sets up HTTP handlers for SSE and message endpoints.
func (s *SSEServer) Start(addr string) error {
	s.mu.Lock()
	defer s.mu.Unlock()

	if s.srv == nil {
		s.srv = &http.Server{
			Addr:    addr,
			Handler: s,
		}
	} else {
		if s.srv.Addr == "" {
			s.srv.Addr = addr
		} else if s.srv.Addr != addr {
			return fmt.Errorf("conflicting listen address: WithHTTPServer(%q) vs Start(%q)", s.srv.Addr, addr)
		}
	}

	return s.srv.ListenAndServe()
}

// Shutdown gracefully stops the SSE server, closing all active sessions
// and shutting down the HTTP server.
func (s *SSEServer) Shutdown(ctx context.Context) error {
	s.mu.RLock()
	srv := s.srv
	s.mu.RUnlock()

	if srv != nil {
		s.sessions.Range(func(key, value interface{}) bool {
			if session, ok := value.(*sseSession); ok {
				close(session.done)
			}
			s.sessions.Delete(key)
			return true
		})

		return srv.Shutdown(ctx)
	}
	return nil
}

// handleSSE handles incoming SSE connection requests.
// It sets up appropriate headers and creates a new session for the client.
func (s *SSEServer) handleSSE(w http.ResponseWriter, r *http.Request) {
	if r.Method != http.MethodGet {
		http.Error(w, "Method not allowed", http.StatusMethodNotAllowed)
		return
	}

	w.Header().Set("Content-Type", "text/event-stream")
	w.Header().Set("Cache-Control", "no-cache")
	w.Header().Set("Connection", "keep-alive")
	w.Header().Set("Access-Control-Allow-Origin", "*")

	flusher, ok := w.(http.Flusher)
	if !ok {
		http.Error(w, "Streaming unsupported", http.StatusInternalServerError)
		return
	}

	sessionID := uuid.New().String()
	session := &sseSession{
		writer:              w,
		flusher:             flusher,
		done:                make(chan struct{}),
		eventQueue:          make(chan string, 100), // Buffer for events
		sessionID:           sessionID,
		notificationChannel: make(chan mcp.JSONRPCNotification, 100),
	}

	s.sessions.Store(sessionID, session)
	defer s.sessions.Delete(sessionID)

	if err := s.server.RegisterSession(r.Context(), session); err != nil {
		http.Error(w, fmt.Sprintf("Session registration failed: %v", err), http.StatusInternalServerError)
		return
	}
	defer s.server.UnregisterSession(r.Context(), sessionID)

	// Start notification handler for this session
	go func() {
		for {
			select {
			case notification := <-session.notificationChannel:
				eventData, err := json.Marshal(notification)
				if err == nil {
					select {
					case session.eventQueue <- fmt.Sprintf("event: message\ndata: %s\n\n", eventData):
						// Event queued successfully
					case <-session.done:
						return
					}
				}
			case <-session.done:
				return
			case <-r.Context().Done():
				return
			}
		}
	}()

	// Start keep alive : ping
	if s.keepAlive {
		go func() {
			ticker := time.NewTicker(s.keepAliveInterval)
			defer ticker.Stop()
			for {
				select {
				case <-ticker.C:
					message := mcp.JSONRPCRequest{
						JSONRPC: "2.0",
						ID:      session.requestID.Add(1),
						Request: mcp.Request{
							Method: "ping",
						},
					}
					messageBytes, _ := json.Marshal(message)
					pingMsg := fmt.Sprintf("event: message\ndata:%s\n\n", messageBytes)
					select {
					case session.eventQueue <- pingMsg:
						// Message sent successfully
					case <-session.done:
						return
					}
				case <-session.done:
					return
				case <-r.Context().Done():
					return
				}
			}
		}()
	}

	// Send the initial endpoint event
	endpoint := s.GetMessageEndpointForClient(r, sessionID)
	if s.appendQueryToMessageEndpoint && len(r.URL.RawQuery) > 0 {
		endpoint += "&" + r.URL.RawQuery
	}
	fmt.Fprintf(w, "event: endpoint\ndata: %s\r\n\r\n", endpoint)
	flusher.Flush()

	// Main event loop - this runs in the HTTP handler goroutine
	for {
		select {
		case event := <-session.eventQueue:
			// Write the event to the response
			fmt.Fprint(w, event)
			flusher.Flush()
		case <-r.Context().Done():
			close(session.done)
			return
		case <-session.done:
			return
		}
	}
}

// GetMessageEndpointForClient returns the appropriate message endpoint URL with session ID
// for the given request. This is the canonical way to compute the message endpoint for a client.
// It handles both dynamic and static path modes, and honors the WithUseFullURLForMessageEndpoint flag.
func (s *SSEServer) GetMessageEndpointForClient(r *http.Request, sessionID string) string {
	basePath := s.basePath
	if s.dynamicBasePathFunc != nil {
		basePath = s.dynamicBasePathFunc(r, sessionID)
	}

	endpointPath := normalizeURLPath(basePath, s.messageEndpoint)
	if s.useFullURLForMessageEndpoint && s.baseURL != "" {
		endpointPath = s.baseURL + endpointPath
	}

	return fmt.Sprintf("%s?sessionId=%s", endpointPath, sessionID)
}

// handleMessage processes incoming JSON-RPC messages from clients and sends responses
// back through the SSE connection and 202 code to HTTP response.
func (s *SSEServer) handleMessage(w http.ResponseWriter, r *http.Request) {
	if r.Method != http.MethodPost {
		s.writeJSONRPCError(w, nil, mcp.INVALID_REQUEST, "Method not allowed")
		return
	}

	sessionID := r.URL.Query().Get("sessionId")
	if sessionID == "" {
		s.writeJSONRPCError(w, nil, mcp.INVALID_PARAMS, "Missing sessionId")
		return
	}
	sessionI, ok := s.sessions.Load(sessionID)
	if !ok {
		s.writeJSONRPCError(w, nil, mcp.INVALID_PARAMS, "Invalid session ID")
		return
	}
	session := sessionI.(*sseSession)

	// Set the client context before handling the message
	ctx := s.server.WithContext(r.Context(), session)
	if s.contextFunc != nil {
		ctx = s.contextFunc(ctx, r)
	}

	// Parse message as raw JSON
	var rawMessage json.RawMessage
	if err := json.NewDecoder(r.Body).Decode(&rawMessage); err != nil {
		s.writeJSONRPCError(w, nil, mcp.PARSE_ERROR, "Parse error")
		return
	}
<<<<<<< HEAD
	header := make(map[string]string)
	for k, v := range r.Header {
		header[k] = v[0]
	}
	// Process message through MCPServer
	response := s.server.HandleMessage(ctx, header, rawMessage)

	// Only send response if there is one (not for notifications)
	if response != nil {
		eventData, _ := json.Marshal(response)
=======

	// Create a context that preserves all values from parent ctx but won't be canceled when the parent is canceled.
	// this is required because the http ctx will be canceled when the client disconnects
	detachedCtx := context.WithoutCancel(ctx)

	// quick return request, send 202 Accepted with no body, then deal the message and sent response via SSE
	w.WriteHeader(http.StatusAccepted)

	// Create a new context for handling the message that will be canceled when the message handling is done
	messageCtx, cancel := context.WithCancel(detachedCtx)

	go func(ctx context.Context) {
		defer cancel()
		// Use the context that will be canceled when session is done
		// Process message through MCPServer
		response := s.server.HandleMessage(ctx, rawMessage)
		// Only send response if there is one (not for notifications)
		if response != nil {
			var message string
			if eventData, err := json.Marshal(response); err != nil {
				// If there is an error marshalling the response, send a generic error response
				log.Printf("failed to marshal response: %v", err)
				message = fmt.Sprintf("event: message\ndata: {\"error\": \"internal error\",\"jsonrpc\": \"2.0\", \"id\": null}\n\n")
			} else {
				message = fmt.Sprintf("event: message\ndata: %s\n\n", eventData)
			}
>>>>>>> f47e2bce

			// Queue the event for sending via SSE
			select {
			case session.eventQueue <- message:
				// Event queued successfully
			case <-session.done:
				// Session is closed, don't try to queue
			default:
				// Queue is full, log this situation
				log.Printf("Event queue full for session %s", sessionID)
			}
		}
	}(messageCtx)
}

// writeJSONRPCError writes a JSON-RPC error response with the given error details.
func (s *SSEServer) writeJSONRPCError(
	w http.ResponseWriter,
	id interface{},
	code int,
	message string,
) {
	response := createErrorResponse(id, code, message)
	w.Header().Set("Content-Type", "application/json")
	w.WriteHeader(http.StatusBadRequest)
	json.NewEncoder(w).Encode(response)
}

// SendEventToSession sends an event to a specific SSE session identified by sessionID.
// Returns an error if the session is not found or closed.
func (s *SSEServer) SendEventToSession(
	sessionID string,
	event interface{},
) error {
	sessionI, ok := s.sessions.Load(sessionID)
	if !ok {
		return fmt.Errorf("session not found: %s", sessionID)
	}
	session := sessionI.(*sseSession)

	eventData, err := json.Marshal(event)
	if err != nil {
		return err
	}

	// Queue the event for sending via SSE
	select {
	case session.eventQueue <- fmt.Sprintf("event: message\ndata: %s\n\n", eventData):
		return nil
	case <-session.done:
		return fmt.Errorf("session closed")
	default:
		return fmt.Errorf("event queue full")
	}
}

func (s *SSEServer) GetUrlPath(input string) (string, error) {
	parse, err := url.Parse(input)
	if err != nil {
		return "", fmt.Errorf("failed to parse URL %s: %w", input, err)
	}
	return parse.Path, nil
}

func (s *SSEServer) CompleteSseEndpoint() (string, error) {
	if s.dynamicBasePathFunc != nil {
		return "", &ErrDynamicPathConfig{Method: "CompleteSseEndpoint"}
	}

	path := normalizeURLPath(s.basePath, s.sseEndpoint)
	return s.baseURL + path, nil
}

func (s *SSEServer) CompleteSsePath() string {
	path, err := s.CompleteSseEndpoint()
	if err != nil {
		return normalizeURLPath(s.basePath, s.sseEndpoint)
	}
	urlPath, err := s.GetUrlPath(path)
	if err != nil {
		return normalizeURLPath(s.basePath, s.sseEndpoint)
	}
	return urlPath
}

func (s *SSEServer) CompleteMessageEndpoint() (string, error) {
	if s.dynamicBasePathFunc != nil {
		return "", &ErrDynamicPathConfig{Method: "CompleteMessageEndpoint"}
	}
	path := normalizeURLPath(s.basePath, s.messageEndpoint)
	return s.baseURL + path, nil
}

func (s *SSEServer) CompleteMessagePath() string {
	path, err := s.CompleteMessageEndpoint()
	if err != nil {
		return normalizeURLPath(s.basePath, s.messageEndpoint)
	}
	urlPath, err := s.GetUrlPath(path)
	if err != nil {
		return normalizeURLPath(s.basePath, s.messageEndpoint)
	}
	return urlPath
}

// SSEHandler returns an http.Handler for the SSE endpoint.
//
// This method allows you to mount the SSE handler at any arbitrary path
// using your own router (e.g. net/http, gorilla/mux, chi, etc.). It is
// intended for advanced scenarios where you want to control the routing or
// support dynamic segments.
//
// IMPORTANT: When using this handler in advanced/dynamic mounting scenarios,
// you must use the WithDynamicBasePath option to ensure the correct base path
// is communicated to clients.
//
// Example usage:
//
//	// Advanced/dynamic:
//	sseServer := NewSSEServer(mcpServer,
//		WithDynamicBasePath(func(r *http.Request, sessionID string) string {
//			tenant := r.PathValue("tenant")
//			return "/mcp/" + tenant
//		}),
//		WithBaseURL("http://localhost:8080")
//	)
//	mux.Handle("/mcp/{tenant}/sse", sseServer.SSEHandler())
//	mux.Handle("/mcp/{tenant}/message", sseServer.MessageHandler())
//
// For non-dynamic cases, use ServeHTTP method instead.
func (s *SSEServer) SSEHandler() http.Handler {
	return http.HandlerFunc(s.handleSSE)
}

// MessageHandler returns an http.Handler for the message endpoint.
//
// This method allows you to mount the message handler at any arbitrary path
// using your own router (e.g. net/http, gorilla/mux, chi, etc.). It is
// intended for advanced scenarios where you want to control the routing or
// support dynamic segments.
//
// IMPORTANT: When using this handler in advanced/dynamic mounting scenarios,
// you must use the WithDynamicBasePath option to ensure the correct base path
// is communicated to clients.
//
// Example usage:
//
//	// Advanced/dynamic:
//	sseServer := NewSSEServer(mcpServer,
//		WithDynamicBasePath(func(r *http.Request, sessionID string) string {
//			tenant := r.PathValue("tenant")
//			return "/mcp/" + tenant
//		}),
//		WithBaseURL("http://localhost:8080")
//	)
//	mux.Handle("/mcp/{tenant}/sse", sseServer.SSEHandler())
//	mux.Handle("/mcp/{tenant}/message", sseServer.MessageHandler())
//
// For non-dynamic cases, use ServeHTTP method instead.
func (s *SSEServer) MessageHandler() http.Handler {
	return http.HandlerFunc(s.handleMessage)
}

// ServeHTTP implements the http.Handler interface.
func (s *SSEServer) ServeHTTP(w http.ResponseWriter, r *http.Request) {
	if s.dynamicBasePathFunc != nil {
		http.Error(w, (&ErrDynamicPathConfig{Method: "ServeHTTP"}).Error(), http.StatusInternalServerError)
		return
	}
	path := r.URL.Path
	// Use exact path matching rather than Contains
	ssePath := s.CompleteSsePath()
	if ssePath != "" && path == ssePath {
		s.handleSSE(w, r)
		return
	}
	messagePath := s.CompleteMessagePath()
	if messagePath != "" && path == messagePath {
		s.handleMessage(w, r)
		return
	}

	http.NotFound(w, r)
}

// normalizeURLPath joins path elements like path.Join but ensures the
// result always starts with a leading slash and never ends with a slash
func normalizeURLPath(elem ...string) string {
	joined := path.Join(elem...)

	// Ensure leading slash
	if !strings.HasPrefix(joined, "/") {
		joined = "/" + joined
	}

	// Remove trailing slash if not just "/"
	if len(joined) > 1 && strings.HasSuffix(joined, "/") {
		joined = joined[:len(joined)-1]
	}

	return joined
}<|MERGE_RESOLUTION|>--- conflicted
+++ resolved
@@ -464,19 +464,10 @@
 		s.writeJSONRPCError(w, nil, mcp.PARSE_ERROR, "Parse error")
 		return
 	}
-<<<<<<< HEAD
 	header := make(map[string]string)
 	for k, v := range r.Header {
 		header[k] = v[0]
 	}
-	// Process message through MCPServer
-	response := s.server.HandleMessage(ctx, header, rawMessage)
-
-	// Only send response if there is one (not for notifications)
-	if response != nil {
-		eventData, _ := json.Marshal(response)
-=======
-
 	// Create a context that preserves all values from parent ctx but won't be canceled when the parent is canceled.
 	// this is required because the http ctx will be canceled when the client disconnects
 	detachedCtx := context.WithoutCancel(ctx)
@@ -491,7 +482,7 @@
 		defer cancel()
 		// Use the context that will be canceled when session is done
 		// Process message through MCPServer
-		response := s.server.HandleMessage(ctx, rawMessage)
+		response := s.server.HandleMessage(ctx, header, rawMessage)
 		// Only send response if there is one (not for notifications)
 		if response != nil {
 			var message string
@@ -502,7 +493,6 @@
 			} else {
 				message = fmt.Sprintf("event: message\ndata: %s\n\n", eventData)
 			}
->>>>>>> f47e2bce
 
 			// Queue the event for sending via SSE
 			select {
