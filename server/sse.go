--- conflicted
+++ resolved
@@ -102,15 +102,10 @@
 }
 
 var (
-<<<<<<< HEAD
-	_ ClientSession         = (*sseSession)(nil)
-	_ SessionWithTools      = (*sseSession)(nil)
-	_ SessionWithClientInfo = (*sseSession)(nil)
-=======
 	_ ClientSession      = (*sseSession)(nil)
 	_ SessionWithTools   = (*sseSession)(nil)
 	_ SessionWithLogging = (*sseSession)(nil)
->>>>>>> 99720bb4
+	_ SessionWithClientInfo = (*sseSession)(nil)
 )
 
 // SSEServer implements a Server-Sent Events (SSE) based MCP server.
