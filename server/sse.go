package server

import (
	"context"
	"encoding/json"
	"fmt"
	"log"
	"net/http"
	"net/http/httptest"
	"net/url"
	"path"
	"strings"
	"sync"
	"sync/atomic"
	"time"

	"github.com/google/uuid"
	"github.com/mark3labs/mcp-go/mcp"
)

// sseSession represents an active SSE connection.
type sseSession struct {
	writer              http.ResponseWriter
	flusher             http.Flusher
	done                chan struct{}
	eventQueue          chan string // Channel for queuing events
	sessionID           string
	requestID           atomic.Int64
	notificationChannel chan mcp.JSONRPCNotification
	initialized         atomic.Bool
	tools               sync.Map // stores session-specific tools
}

// SSEContextFunc is a function that takes an existing context and the current
// request and returns a potentially modified context based on the request
// content. This can be used to inject context values from headers, for example.
type SSEContextFunc func(ctx context.Context, r *http.Request) context.Context

// DynamicBasePathFunc allows the user to provide a function to generate the
// base path for a given request and sessionID. This is useful for cases where
// the base path is not known at the time of SSE server creation, such as when
// using a reverse proxy or when the base path is dynamically generated. The
// function should return the base path (e.g., "/mcp/tenant123").
type DynamicBasePathFunc func(r *http.Request, sessionID string) string

func (s *sseSession) SessionID() string {
	return s.sessionID
}

func (s *sseSession) NotificationChannel() chan<- mcp.JSONRPCNotification {
	return s.notificationChannel
}

func (s *sseSession) Initialize() {
	s.initialized.Store(true)
}

func (s *sseSession) Initialized() bool {
	return s.initialized.Load()
}

func (s *sseSession) GetSessionTools() map[string]ServerTool {
	tools := make(map[string]ServerTool)
	s.tools.Range(func(key, value interface{}) bool {
		if tool, ok := value.(ServerTool); ok {
			tools[key.(string)] = tool
		}
		return true
	})
	return tools
}

func (s *sseSession) SetSessionTools(tools map[string]ServerTool) {
	// Clear existing tools
	s.tools.Range(func(key, _ interface{}) bool {
		s.tools.Delete(key)
		return true
	})

	// Set new tools
	for name, tool := range tools {
		s.tools.Store(name, tool)
	}
}

var (
	_ ClientSession    = (*sseSession)(nil)
	_ SessionWithTools = (*sseSession)(nil)
)

// SSEServer implements a Server-Sent Events (SSE) based MCP server.
// It provides real-time communication capabilities over HTTP using the SSE protocol.
type SSEServer struct {
	server                       *MCPServer
	baseURL                      string
	basePath                     string
<<<<<<< HEAD
=======
	appendQueryToMessageEndpoint bool
>>>>>>> f47e2bce
	useFullURLForMessageEndpoint bool
	messageEndpoint              string
	sseEndpoint                  string
	sessions                     sync.Map
	srv                          *http.Server
	contextFunc                  SSEContextFunc
<<<<<<< HEAD
=======
	dynamicBasePathFunc          DynamicBasePathFunc
>>>>>>> f47e2bce

	keepAlive         bool
	keepAliveInterval time.Duration

	mu sync.RWMutex
}

// SSEOption defines a function type for configuring SSEServer
type SSEOption func(*SSEServer)

// WithBaseURL sets the base URL for the SSE server
func WithBaseURL(baseURL string) SSEOption {
	return func(s *SSEServer) {
		if baseURL != "" {
			u, err := url.Parse(baseURL)
			if err != nil {
				return
			}
			if u.Scheme != "http" && u.Scheme != "https" {
				return
			}
			// Check if the host is empty or only contains a port
			if u.Host == "" || strings.HasPrefix(u.Host, ":") {
				return
			}
			if len(u.Query()) > 0 {
				return
			}
		}
		s.baseURL = strings.TrimSuffix(baseURL, "/")
	}
}

// WithStaticBasePath adds a new option for setting a static base path
func WithStaticBasePath(basePath string) SSEOption {
	return func(s *SSEServer) {
		s.basePath = normalizeURLPath(basePath)
	}
}

// WithBasePath adds a new option for setting a static base path.
//
// Deprecated: Use WithStaticBasePath instead. This will be removed in a future version.
//
//go:deprecated
func WithBasePath(basePath string) SSEOption {
	return WithStaticBasePath(basePath)
}

// WithDynamicBasePath accepts a function for generating the base path. This is
// useful for cases where the base path is not known at the time of SSE server
// creation, such as when using a reverse proxy or when the server is mounted
// at a dynamic path.
func WithDynamicBasePath(fn DynamicBasePathFunc) SSEOption {
	return func(s *SSEServer) {
		if fn != nil {
			s.dynamicBasePathFunc = func(r *http.Request, sid string) string {
				bp := fn(r, sid)
				return normalizeURLPath(bp)
			}
		}
	}
}

// WithMessageEndpoint sets the message endpoint path
func WithMessageEndpoint(endpoint string) SSEOption {
	return func(s *SSEServer) {
		s.messageEndpoint = endpoint
	}
}

// WithAppendQueryToMessageEndpoint configures the SSE server to append the original request's
// query parameters to the message endpoint URL that is sent to clients during the SSE connection
// initialization. This is useful when you need to preserve query parameters from the initial
// SSE connection request and carry them over to subsequent message requests, maintaining
// context or authentication details across the communication channel.
func WithAppendQueryToMessageEndpoint() SSEOption {
	return func(s *SSEServer) {
		s.appendQueryToMessageEndpoint = true
	}
}

// WithUseFullURLForMessageEndpoint controls whether the SSE server returns a complete URL (including baseURL)
// or just the path portion for the message endpoint. Set to false when clients will concatenate
// the baseURL themselves to avoid malformed URLs like "http://localhost/mcphttp://localhost/mcp/message".
func WithUseFullURLForMessageEndpoint(useFullURLForMessageEndpoint bool) SSEOption {
	return func(s *SSEServer) {
		s.useFullURLForMessageEndpoint = useFullURLForMessageEndpoint
	}
}

// WithSSEEndpoint sets the SSE endpoint path
func WithSSEEndpoint(endpoint string) SSEOption {
	return func(s *SSEServer) {
		s.sseEndpoint = endpoint
	}
}

// WithHTTPServer sets the HTTP server instance
func WithHTTPServer(srv *http.Server) SSEOption {
	return func(s *SSEServer) {
		s.srv = srv
	}
}

func WithKeepAliveInterval(keepAliveInterval time.Duration) SSEOption {
	return func(s *SSEServer) {
		s.keepAlive = true
		s.keepAliveInterval = keepAliveInterval
	}
}

func WithKeepAlive(keepAlive bool) SSEOption {
	return func(s *SSEServer) {
		s.keepAlive = keepAlive
	}
}

// WithSSEContextFunc sets a function that will be called to customise the context
// to the server using the incoming request.
func WithSSEContextFunc(fn SSEContextFunc) SSEOption {
	return func(s *SSEServer) {
		s.contextFunc = fn
	}
}

// NewSSEServer creates a new SSE server instance with the given MCP server and options.
func NewSSEServer(server *MCPServer, opts ...SSEOption) *SSEServer {
	s := &SSEServer{
		server:                       server,
		sseEndpoint:                  "/sse",
		messageEndpoint:              "/message",
		useFullURLForMessageEndpoint: true,
		keepAlive:                    false,
		keepAliveInterval:            10 * time.Second,
	}

	// Apply all options
	for _, opt := range opts {
		opt(s)
	}

	return s
}

// NewTestServer creates a test server for testing purposes
func NewTestServer(server *MCPServer, opts ...SSEOption) *httptest.Server {
	sseServer := NewSSEServer(server, opts...)

	testServer := httptest.NewServer(sseServer)
	sseServer.baseURL = testServer.URL
	return testServer
}

// Start begins serving SSE connections on the specified address.
// It sets up HTTP handlers for SSE and message endpoints.
func (s *SSEServer) Start(addr string) error {
	s.mu.Lock()
	defer s.mu.Unlock()

	if s.srv == nil {
		s.srv = &http.Server{
			Addr:    addr,
			Handler: s,
		}
	} else {
		if s.srv.Addr == "" {
			s.srv.Addr = addr
		} else if s.srv.Addr != addr {
			return fmt.Errorf("conflicting listen address: WithHTTPServer(%q) vs Start(%q)", s.srv.Addr, addr)
		}
	}

	return s.srv.ListenAndServe()
}

// Shutdown gracefully stops the SSE server, closing all active sessions
// and shutting down the HTTP server.
func (s *SSEServer) Shutdown(ctx context.Context) error {
	s.mu.RLock()
	srv := s.srv
	s.mu.RUnlock()

	if srv != nil {
		s.sessions.Range(func(key, value interface{}) bool {
			if session, ok := value.(*sseSession); ok {
				close(session.done)
			}
			s.sessions.Delete(key)
			return true
		})

		return srv.Shutdown(ctx)
	}
	return nil
}

// handleSSE handles incoming SSE connection requests.
// It sets up appropriate headers and creates a new session for the client.
func (s *SSEServer) handleSSE(w http.ResponseWriter, r *http.Request) {
	if r.Method != http.MethodGet {
		http.Error(w, "Method not allowed", http.StatusMethodNotAllowed)
		return
	}

	w.Header().Set("Content-Type", "text/event-stream")
	w.Header().Set("Cache-Control", "no-cache")
	w.Header().Set("Connection", "keep-alive")
	w.Header().Set("Access-Control-Allow-Origin", "*")

	flusher, ok := w.(http.Flusher)
	if !ok {
		http.Error(w, "Streaming unsupported", http.StatusInternalServerError)
		return
	}

	sessionID := uuid.New().String()
	session := &sseSession{
		writer:              w,
		flusher:             flusher,
		done:                make(chan struct{}),
		eventQueue:          make(chan string, 100), // Buffer for events
		sessionID:           sessionID,
		notificationChannel: make(chan mcp.JSONRPCNotification, 100),
	}

	s.sessions.Store(sessionID, session)
	defer s.sessions.Delete(sessionID)

	if err := s.server.RegisterSession(r.Context(), session); err != nil {
		http.Error(w, fmt.Sprintf("Session registration failed: %v", err), http.StatusInternalServerError)
		return
	}
	defer s.server.UnregisterSession(r.Context(), sessionID)

	// Start notification handler for this session
	go func() {
		for {
			select {
			case notification := <-session.notificationChannel:
				eventData, err := json.Marshal(notification)
				if err == nil {
					select {
					case session.eventQueue <- fmt.Sprintf("event: message\ndata: %s\n\n", eventData):
						// Event queued successfully
					case <-session.done:
						return
					}
				}
			case <-session.done:
				return
			case <-r.Context().Done():
				return
			}
		}
	}()

	// Start keep alive : ping
	if s.keepAlive {
		go func() {
			ticker := time.NewTicker(s.keepAliveInterval)
			defer ticker.Stop()
			for {
				select {
				case <-ticker.C:
					message := mcp.JSONRPCRequest{
						JSONRPC: "2.0",
						ID:      session.requestID.Add(1),
						Request: mcp.Request{
							Method: "ping",
						},
					}
					messageBytes, _ := json.Marshal(message)
					pingMsg := fmt.Sprintf("event: message\ndata:%s\n\n", messageBytes)
					select {
					case session.eventQueue <- pingMsg:
						// Message sent successfully
					case <-session.done:
						return
					}
				case <-session.done:
					return
				case <-r.Context().Done():
					return
				}
			}
		}()
	}

	// Send the initial endpoint event
	endpoint := s.GetMessageEndpointForClient(r, sessionID)
	if s.appendQueryToMessageEndpoint && len(r.URL.RawQuery) > 0 {
		endpoint += "&" + r.URL.RawQuery
	}
	fmt.Fprintf(w, "event: endpoint\ndata: %s\r\n\r\n", endpoint)
	flusher.Flush()

	// Main event loop - this runs in the HTTP handler goroutine
	for {
		select {
		case event := <-session.eventQueue:
			// Write the event to the response
			fmt.Fprint(w, event)
			flusher.Flush()
		case <-r.Context().Done():
			close(session.done)
			return
		case <-session.done:
			return
		}
	}
}

// GetMessageEndpointForClient returns the appropriate message endpoint URL with session ID
// for the given request. This is the canonical way to compute the message endpoint for a client.
// It handles both dynamic and static path modes, and honors the WithUseFullURLForMessageEndpoint flag.
func (s *SSEServer) GetMessageEndpointForClient(r *http.Request, sessionID string) string {
	basePath := s.basePath
	if s.dynamicBasePathFunc != nil {
		basePath = s.dynamicBasePathFunc(r, sessionID)
	}

	endpointPath := normalizeURLPath(basePath, s.messageEndpoint)
	if s.useFullURLForMessageEndpoint && s.baseURL != "" {
		endpointPath = s.baseURL + endpointPath
	}

	return fmt.Sprintf("%s?sessionId=%s", endpointPath, sessionID)
}

// handleMessage processes incoming JSON-RPC messages from clients and sends responses
// back through the SSE connection and 202 code to HTTP response.
func (s *SSEServer) handleMessage(w http.ResponseWriter, r *http.Request) {
	if r.Method != http.MethodPost {
		s.writeJSONRPCError(w, nil, mcp.INVALID_REQUEST, "Method not allowed")
		return
	}

	sessionID := r.URL.Query().Get("sessionId")
	if sessionID == "" {
		s.writeJSONRPCError(w, nil, mcp.INVALID_PARAMS, "Missing sessionId")
		return
	}
	sessionI, ok := s.sessions.Load(sessionID)
	if !ok {
		s.writeJSONRPCError(w, nil, mcp.INVALID_PARAMS, "Invalid session ID")
		return
	}
	session := sessionI.(*sseSession)

	// Set the client context before handling the message
	ctx := s.server.WithContext(r.Context(), session)
	if s.contextFunc != nil {
		ctx = s.contextFunc(ctx, r)
	}

	// Parse message as raw JSON
	var rawMessage json.RawMessage
	if err := json.NewDecoder(r.Body).Decode(&rawMessage); err != nil {
		s.writeJSONRPCError(w, nil, mcp.PARSE_ERROR, "Parse error")
		return
	}

	// Create a context that preserves all values from parent ctx but won't be canceled when the parent is canceled.
	// this is required because the http ctx will be canceled when the client disconnects
	detachedCtx := context.WithoutCancel(ctx)

	// quick return request, send 202 Accepted with no body, then deal the message and sent response via SSE
	w.WriteHeader(http.StatusAccepted)

	// Create a new context for handling the message that will be canceled when the message handling is done
	messageCtx, cancel := context.WithCancel(detachedCtx)

	go func(ctx context.Context) {
		defer cancel()
		// Use the context that will be canceled when session is done
		// Process message through MCPServer
		response := s.server.HandleMessage(ctx, rawMessage)
		// Only send response if there is one (not for notifications)
		if response != nil {
			var message string
			if eventData, err := json.Marshal(response); err != nil {
				// If there is an error marshalling the response, send a generic error response
				log.Printf("failed to marshal response: %v", err)
				message = fmt.Sprintf("event: message\ndata: {\"error\": \"internal error\",\"jsonrpc\": \"2.0\", \"id\": null}\n\n")
			} else {
				message = fmt.Sprintf("event: message\ndata: %s\n\n", eventData)
			}

			// Queue the event for sending via SSE
			select {
			case session.eventQueue <- message:
				// Event queued successfully
			case <-session.done:
				// Session is closed, don't try to queue
			default:
				// Queue is full, log this situation
				log.Printf("Event queue full for session %s", sessionID)
			}
		}
	}(messageCtx)
}

// writeJSONRPCError writes a JSON-RPC error response with the given error details.
func (s *SSEServer) writeJSONRPCError(
	w http.ResponseWriter,
	id interface{},
	code int,
	message string,
) {
	response := createErrorResponse(id, code, message)
	w.Header().Set("Content-Type", "application/json")
	w.WriteHeader(http.StatusBadRequest)
	json.NewEncoder(w).Encode(response)
}

// SendEventToSession sends an event to a specific SSE session identified by sessionID.
// Returns an error if the session is not found or closed.
func (s *SSEServer) SendEventToSession(
	sessionID string,
	event interface{},
) error {
	sessionI, ok := s.sessions.Load(sessionID)
	if !ok {
		return fmt.Errorf("session not found: %s", sessionID)
	}
	session := sessionI.(*sseSession)

	eventData, err := json.Marshal(event)
	if err != nil {
		return err
	}

	// Queue the event for sending via SSE
	select {
	case session.eventQueue <- fmt.Sprintf("event: message\ndata: %s\n\n", eventData):
		return nil
	case <-session.done:
		return fmt.Errorf("session closed")
	default:
		return fmt.Errorf("event queue full")
	}
}

func (s *SSEServer) GetUrlPath(input string) (string, error) {
	parse, err := url.Parse(input)
	if err != nil {
		return "", fmt.Errorf("failed to parse URL %s: %w", input, err)
	}
	return parse.Path, nil
}

func (s *SSEServer) CompleteSseEndpoint() (string, error) {
	if s.dynamicBasePathFunc != nil {
		return "", &ErrDynamicPathConfig{Method: "CompleteSseEndpoint"}
	}

	path := normalizeURLPath(s.basePath, s.sseEndpoint)
	return s.baseURL + path, nil
}

func (s *SSEServer) CompleteSsePath() string {
	path, err := s.CompleteSseEndpoint()
	if err != nil {
		return normalizeURLPath(s.basePath, s.sseEndpoint)
	}
	urlPath, err := s.GetUrlPath(path)
	if err != nil {
		return normalizeURLPath(s.basePath, s.sseEndpoint)
	}
	return urlPath
}

func (s *SSEServer) CompleteMessageEndpoint() (string, error) {
	if s.dynamicBasePathFunc != nil {
		return "", &ErrDynamicPathConfig{Method: "CompleteMessageEndpoint"}
	}
	path := normalizeURLPath(s.basePath, s.messageEndpoint)
	return s.baseURL + path, nil
}

func (s *SSEServer) CompleteMessagePath() string {
	path, err := s.CompleteMessageEndpoint()
	if err != nil {
		return normalizeURLPath(s.basePath, s.messageEndpoint)
	}
	urlPath, err := s.GetUrlPath(path)
	if err != nil {
		return normalizeURLPath(s.basePath, s.messageEndpoint)
	}
	return urlPath
}

// SSEHandler returns an http.Handler for the SSE endpoint.
//
// This method allows you to mount the SSE handler at any arbitrary path
// using your own router (e.g. net/http, gorilla/mux, chi, etc.). It is
// intended for advanced scenarios where you want to control the routing or
// support dynamic segments.
//
// IMPORTANT: When using this handler in advanced/dynamic mounting scenarios,
// you must use the WithDynamicBasePath option to ensure the correct base path
// is communicated to clients.
//
// Example usage:
//
//	// Advanced/dynamic:
//	sseServer := NewSSEServer(mcpServer,
//		WithDynamicBasePath(func(r *http.Request, sessionID string) string {
//			tenant := r.PathValue("tenant")
//			return "/mcp/" + tenant
//		}),
//		WithBaseURL("http://localhost:8080")
//	)
//	mux.Handle("/mcp/{tenant}/sse", sseServer.SSEHandler())
//	mux.Handle("/mcp/{tenant}/message", sseServer.MessageHandler())
//
// For non-dynamic cases, use ServeHTTP method instead.
func (s *SSEServer) SSEHandler() http.Handler {
	return http.HandlerFunc(s.handleSSE)
}

// MessageHandler returns an http.Handler for the message endpoint.
//
// This method allows you to mount the message handler at any arbitrary path
// using your own router (e.g. net/http, gorilla/mux, chi, etc.). It is
// intended for advanced scenarios where you want to control the routing or
// support dynamic segments.
//
// IMPORTANT: When using this handler in advanced/dynamic mounting scenarios,
// you must use the WithDynamicBasePath option to ensure the correct base path
// is communicated to clients.
//
// Example usage:
//
//	// Advanced/dynamic:
//	sseServer := NewSSEServer(mcpServer,
//		WithDynamicBasePath(func(r *http.Request, sessionID string) string {
//			tenant := r.PathValue("tenant")
//			return "/mcp/" + tenant
//		}),
//		WithBaseURL("http://localhost:8080")
//	)
//	mux.Handle("/mcp/{tenant}/sse", sseServer.SSEHandler())
//	mux.Handle("/mcp/{tenant}/message", sseServer.MessageHandler())
//
// For non-dynamic cases, use ServeHTTP method instead.
func (s *SSEServer) MessageHandler() http.Handler {
	return http.HandlerFunc(s.handleMessage)
}

// ServeHTTP implements the http.Handler interface.
func (s *SSEServer) ServeHTTP(w http.ResponseWriter, r *http.Request) {
	if s.dynamicBasePathFunc != nil {
		http.Error(w, (&ErrDynamicPathConfig{Method: "ServeHTTP"}).Error(), http.StatusInternalServerError)
		return
	}
	path := r.URL.Path
	// Use exact path matching rather than Contains
	ssePath := s.CompleteSsePath()
	if ssePath != "" && path == ssePath {
		s.handleSSE(w, r)
		return
	}
	messagePath := s.CompleteMessagePath()
	if messagePath != "" && path == messagePath {
		s.handleMessage(w, r)
		return
	}

	http.NotFound(w, r)
}

// normalizeURLPath joins path elements like path.Join but ensures the
// result always starts with a leading slash and never ends with a slash
func normalizeURLPath(elem ...string) string {
	joined := path.Join(elem...)

	// Ensure leading slash
	if !strings.HasPrefix(joined, "/") {
		joined = "/" + joined
	}

	// Remove trailing slash if not just "/"
	if len(joined) > 1 && strings.HasSuffix(joined, "/") {
		joined = joined[:len(joined)-1]
	}

	return joined
}<|MERGE_RESOLUTION|>--- conflicted
+++ resolved
@@ -94,20 +94,14 @@
 	server                       *MCPServer
 	baseURL                      string
 	basePath                     string
-<<<<<<< HEAD
-=======
 	appendQueryToMessageEndpoint bool
->>>>>>> f47e2bce
 	useFullURLForMessageEndpoint bool
 	messageEndpoint              string
 	sseEndpoint                  string
 	sessions                     sync.Map
 	srv                          *http.Server
 	contextFunc                  SSEContextFunc
-<<<<<<< HEAD
-=======
 	dynamicBasePathFunc          DynamicBasePathFunc
->>>>>>> f47e2bce
 
 	keepAlive         bool
 	keepAliveInterval time.Duration
@@ -661,10 +655,6 @@
 
 // ServeHTTP implements the http.Handler interface.
 func (s *SSEServer) ServeHTTP(w http.ResponseWriter, r *http.Request) {
-	if s.dynamicBasePathFunc != nil {
-		http.Error(w, (&ErrDynamicPathConfig{Method: "ServeHTTP"}).Error(), http.StatusInternalServerError)
-		return
-	}
 	path := r.URL.Path
 	// Use exact path matching rather than Contains
 	ssePath := s.CompleteSsePath()
