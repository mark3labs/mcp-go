--- conflicted
+++ resolved
@@ -77,7 +77,6 @@
 // SSEServer implements a Server-Sent Events (SSE) based MCP server.
 // It provides real-time communication capabilities over HTTP using the SSE protocol.
 type SSEServer struct {
-<<<<<<< HEAD
 	server          *MCPServer
 	baseURL         string
 	basePath        string
@@ -88,18 +87,6 @@
 	sessions        sync.Map
 	srv             *http.Server
 	contextFunc     SSEContextFunc
-=======
-	server                       *MCPServer
-	baseURL                      string
-	basePath                     string
-	useFullURLForMessageEndpoint bool
-	messageEndpoint              string
-	sseEndpoint                  string
-	sessions                     sync.Map
-	srv                          *http.Server
-	contextFunc                  SSEContextFunc
-
->>>>>>> 33c98f16
 	keepAlive         bool
 	keepAliveInterval time.Duration
 
