package server

import (
	"context"
	"encoding/json"
	"fmt"
	"log"
	"net/http"
	"net/http/httptest"
	"net/url"
	"path"
	"strings"
	"sync"
	"sync/atomic"
	"time"

	"github.com/google/uuid"

	"github.com/mark3labs/mcp-go/mcp"
)

// sseSession represents an active SSE connection.
type sseSession struct {
	done                chan struct{}
	eventQueue          chan string // Channel for queuing events
	sessionID           string
	requestID           atomic.Int64
	notificationChannel chan mcp.JSONRPCNotification
	initialized         atomic.Bool
	loggingLevel        atomic.Value
<<<<<<< HEAD
	// FIXME assign logger name in a proper way
	loggerName *string
	tools      sync.Map // stores session-specific tools
=======
	tools               sync.Map     // stores session-specific tools
	clientInfo          atomic.Value // stores session-specific client info
>>>>>>> 243a292c
}

// SSEContextFunc is a function that takes an existing context and the current
// request and returns a potentially modified context based on the request
// content. This can be used to inject context values from headers, for example.
type SSEContextFunc func(ctx context.Context, r *http.Request) context.Context

// DynamicBasePathFunc allows the user to provide a function to generate the
// base path for a given request and sessionID. This is useful for cases where
// the base path is not known at the time of SSE server creation, such as when
// using a reverse proxy or when the base path is dynamically generated. The
// function should return the base path (e.g., "/mcp/tenant123").
type DynamicBasePathFunc func(r *http.Request, sessionID string) string

func (s *sseSession) SessionID() string {
	return s.sessionID
}

func (s *sseSession) NotificationChannel() chan<- mcp.JSONRPCNotification {
	return s.notificationChannel
}

func (s *sseSession) Initialize() {
	// set default logging level
	s.loggingLevel.Store(mcp.LoggingLevelError)
	s.initialized.Store(true)
}

func (s *sseSession) Initialized() bool {
	return s.initialized.Load()
}

func (s *sseSession) SetLogLevel(level mcp.LoggingLevel) {
	s.loggingLevel.Store(level)
}

func (s *sseSession) GetLogLevel() mcp.LoggingLevel {
	level := s.loggingLevel.Load()
	if level == nil {
		return mcp.LoggingLevelError
	}
	return level.(mcp.LoggingLevel)
}

func (s *sseSession) GetLoggerName() *string {
	return s.loggerName
}

func (s *sseSession) GetSessionTools() map[string]ServerTool {
	tools := make(map[string]ServerTool)
	s.tools.Range(func(key, value any) bool {
		if tool, ok := value.(ServerTool); ok {
			tools[key.(string)] = tool
		}
		return true
	})
	return tools
}

func (s *sseSession) SetSessionTools(tools map[string]ServerTool) {
	// Clear existing tools
	s.tools.Clear()

	// Set new tools
	for name, tool := range tools {
		s.tools.Store(name, tool)
	}
}

func (s *sseSession) GetClientInfo() mcp.Implementation {
	if value := s.clientInfo.Load(); value != nil {
		if clientInfo, ok := value.(mcp.Implementation); ok {
			return clientInfo
		}
	}
	return mcp.Implementation{}
}

func (s *sseSession) SetClientInfo(clientInfo mcp.Implementation) {
	s.clientInfo.Store(clientInfo)
}

var (
<<<<<<< HEAD
	_ ClientSession    = (*sseSession)(nil)
	_ SessionWithTools = (*sseSession)(nil)
=======
	_ ClientSession         = (*sseSession)(nil)
	_ SessionWithTools      = (*sseSession)(nil)
	_ SessionWithLogging    = (*sseSession)(nil)
	_ SessionWithClientInfo = (*sseSession)(nil)
>>>>>>> 243a292c
)

// SSEServer implements a Server-Sent Events (SSE) based MCP server.
// It provides real-time communication capabilities over HTTP using the SSE protocol.
type SSEServer struct {
	server                       *MCPServer
	baseURL                      string
	basePath                     string
	appendQueryToMessageEndpoint bool
	useFullURLForMessageEndpoint bool
	messageEndpoint              string
	sseEndpoint                  string
	sessions                     sync.Map
	srv                          *http.Server
	contextFunc                  SSEContextFunc
	dynamicBasePathFunc          DynamicBasePathFunc

	keepAlive         bool
	keepAliveInterval time.Duration

	mu sync.RWMutex
}

// SSEOption defines a function type for configuring SSEServer
type SSEOption func(*SSEServer)

// WithBaseURL sets the base URL for the SSE server
func WithBaseURL(baseURL string) SSEOption {
	return func(s *SSEServer) {
		if baseURL != "" {
			u, err := url.Parse(baseURL)
			if err != nil {
				return
			}
			if u.Scheme != "http" && u.Scheme != "https" {
				return
			}
			// Check if the host is empty or only contains a port
			if u.Host == "" || strings.HasPrefix(u.Host, ":") {
				return
			}
			if len(u.Query()) > 0 {
				return
			}
		}
		s.baseURL = strings.TrimSuffix(baseURL, "/")
	}
}

// WithStaticBasePath adds a new option for setting a static base path
func WithStaticBasePath(basePath string) SSEOption {
	return func(s *SSEServer) {
		s.basePath = normalizeURLPath(basePath)
	}
}

// WithBasePath adds a new option for setting a static base path.
//
// Deprecated: Use WithStaticBasePath instead. This will be removed in a future version.
//
//go:deprecated
func WithBasePath(basePath string) SSEOption {
	return WithStaticBasePath(basePath)
}

// WithDynamicBasePath accepts a function for generating the base path. This is
// useful for cases where the base path is not known at the time of SSE server
// creation, such as when using a reverse proxy or when the server is mounted
// at a dynamic path.
func WithDynamicBasePath(fn DynamicBasePathFunc) SSEOption {
	return func(s *SSEServer) {
		if fn != nil {
			s.dynamicBasePathFunc = func(r *http.Request, sid string) string {
				bp := fn(r, sid)
				return normalizeURLPath(bp)
			}
		}
	}
}

// WithMessageEndpoint sets the message endpoint path
func WithMessageEndpoint(endpoint string) SSEOption {
	return func(s *SSEServer) {
		s.messageEndpoint = endpoint
	}
}

// WithAppendQueryToMessageEndpoint configures the SSE server to append the original request's
// query parameters to the message endpoint URL that is sent to clients during the SSE connection
// initialization. This is useful when you need to preserve query parameters from the initial
// SSE connection request and carry them over to subsequent message requests, maintaining
// context or authentication details across the communication channel.
func WithAppendQueryToMessageEndpoint() SSEOption {
	return func(s *SSEServer) {
		s.appendQueryToMessageEndpoint = true
	}
}

// WithUseFullURLForMessageEndpoint controls whether the SSE server returns a complete URL (including baseURL)
// or just the path portion for the message endpoint. Set to false when clients will concatenate
// the baseURL themselves to avoid malformed URLs like "http://localhost/mcphttp://localhost/mcp/message".
func WithUseFullURLForMessageEndpoint(useFullURLForMessageEndpoint bool) SSEOption {
	return func(s *SSEServer) {
		s.useFullURLForMessageEndpoint = useFullURLForMessageEndpoint
	}
}

// WithSSEEndpoint sets the SSE endpoint path
func WithSSEEndpoint(endpoint string) SSEOption {
	return func(s *SSEServer) {
		s.sseEndpoint = endpoint
	}
}

// WithHTTPServer sets the HTTP server instance
func WithHTTPServer(srv *http.Server) SSEOption {
	return func(s *SSEServer) {
		s.srv = srv
	}
}

func WithKeepAliveInterval(keepAliveInterval time.Duration) SSEOption {
	return func(s *SSEServer) {
		s.keepAlive = true
		s.keepAliveInterval = keepAliveInterval
	}
}

func WithKeepAlive(keepAlive bool) SSEOption {
	return func(s *SSEServer) {
		s.keepAlive = keepAlive
	}
}

// WithSSEContextFunc sets a function that will be called to customise the context
// to the server using the incoming request.
func WithSSEContextFunc(fn SSEContextFunc) SSEOption {
	return func(s *SSEServer) {
		s.contextFunc = fn
	}
}

// NewSSEServer creates a new SSE server instance with the given MCP server and options.
func NewSSEServer(server *MCPServer, opts ...SSEOption) *SSEServer {
	s := &SSEServer{
		server:                       server,
		sseEndpoint:                  "/sse",
		messageEndpoint:              "/message",
		useFullURLForMessageEndpoint: true,
		keepAlive:                    false,
		keepAliveInterval:            10 * time.Second,
	}

	// Apply all options
	for _, opt := range opts {
		opt(s)
	}

	return s
}

// NewTestServer creates a test server for testing purposes
func NewTestServer(server *MCPServer, opts ...SSEOption) *httptest.Server {
	sseServer := NewSSEServer(server, opts...)

	testServer := httptest.NewServer(sseServer)
	sseServer.baseURL = testServer.URL
	return testServer
}

// Start begins serving SSE connections on the specified address.
// It sets up HTTP handlers for SSE and message endpoints.
func (s *SSEServer) Start(addr string) error {
	s.mu.Lock()
	if s.srv == nil {
		s.srv = &http.Server{
			Addr:    addr,
			Handler: s,
		}
	} else {
		if s.srv.Addr == "" {
			s.srv.Addr = addr
		} else if s.srv.Addr != addr {
			return fmt.Errorf("conflicting listen address: WithHTTPServer(%q) vs Start(%q)", s.srv.Addr, addr)
		}
	}
	srv := s.srv
	s.mu.Unlock()

	return srv.ListenAndServe()
}

// Shutdown gracefully stops the SSE server, closing all active sessions
// and shutting down the HTTP server.
func (s *SSEServer) Shutdown(ctx context.Context) error {
	s.mu.RLock()
	srv := s.srv
	s.mu.RUnlock()

	if srv != nil {
		s.sessions.Range(func(key, value any) bool {
			if session, ok := value.(*sseSession); ok {
				close(session.done)
			}
			s.sessions.Delete(key)
			return true
		})

		return srv.Shutdown(ctx)
	}
	return nil
}

// handleSSE handles incoming SSE connection requests.
// It sets up appropriate headers and creates a new session for the client.
func (s *SSEServer) handleSSE(w http.ResponseWriter, r *http.Request) {
	if r.Method != http.MethodGet {
		http.Error(w, "Method not allowed", http.StatusMethodNotAllowed)
		return
	}

	w.Header().Set("Content-Type", "text/event-stream")
	w.Header().Set("Cache-Control", "no-cache")
	w.Header().Set("Connection", "keep-alive")
	w.Header().Set("Access-Control-Allow-Origin", "*")

	flusher, ok := w.(http.Flusher)
	if !ok {
		http.Error(w, "Streaming unsupported", http.StatusInternalServerError)
		return
	}

	sessionID := uuid.New().String()
	session := &sseSession{
		done:                make(chan struct{}),
		eventQueue:          make(chan string, 100), // Buffer for events
		sessionID:           sessionID,
		notificationChannel: make(chan mcp.JSONRPCNotification, 100),
	}

	s.sessions.Store(sessionID, session)
	defer s.sessions.Delete(sessionID)

	if err := s.server.RegisterSession(r.Context(), session); err != nil {
		http.Error(
			w,
			fmt.Sprintf("Session registration failed: %v", err),
			http.StatusInternalServerError,
		)
		return
	}
	defer s.server.UnregisterSession(r.Context(), sessionID)

	// Start notification handler for this session
	go func() {
		for {
			select {
			case notification := <-session.notificationChannel:
				eventData, err := json.Marshal(notification)
				if err == nil {
					select {
					case session.eventQueue <- fmt.Sprintf("event: message\ndata: %s\n\n", eventData):
						// Event queued successfully
					case <-session.done:
						return
					}
				}
			case <-session.done:
				return
			case <-r.Context().Done():
				return
			}
		}
	}()

	// Start keep alive : ping
	if s.keepAlive {
		go func() {
			ticker := time.NewTicker(s.keepAliveInterval)
			defer ticker.Stop()
			for {
				select {
				case <-ticker.C:
					message := mcp.JSONRPCRequest{
						JSONRPC: "2.0",
						ID:      mcp.NewRequestId(session.requestID.Add(1)),
						Request: mcp.Request{
							Method: "ping",
						},
					}
					messageBytes, _ := json.Marshal(message)
					pingMsg := fmt.Sprintf("event: message\ndata:%s\n\n", messageBytes)
					select {
					case session.eventQueue <- pingMsg:
						// Message sent successfully
					case <-session.done:
						return
					}
				case <-session.done:
					return
				case <-r.Context().Done():
					return
				}
			}
		}()
	}

	// Send the initial endpoint event
	endpoint := s.GetMessageEndpointForClient(r, sessionID)
	if s.appendQueryToMessageEndpoint && len(r.URL.RawQuery) > 0 {
		endpoint += "&" + r.URL.RawQuery
	}
	fmt.Fprintf(w, "event: endpoint\ndata: %s\r\n\r\n", endpoint)
	flusher.Flush()

	// Main event loop - this runs in the HTTP handler goroutine
	for {
		select {
		case event := <-session.eventQueue:
			// Write the event to the response
			fmt.Fprint(w, event)
			flusher.Flush()
		case <-r.Context().Done():
			close(session.done)
			return
		case <-session.done:
			return
		}
	}
}

// GetMessageEndpointForClient returns the appropriate message endpoint URL with session ID
// for the given request. This is the canonical way to compute the message endpoint for a client.
// It handles both dynamic and static path modes, and honors the WithUseFullURLForMessageEndpoint flag.
func (s *SSEServer) GetMessageEndpointForClient(r *http.Request, sessionID string) string {
	basePath := s.basePath
	if s.dynamicBasePathFunc != nil {
		basePath = s.dynamicBasePathFunc(r, sessionID)
	}

	endpointPath := normalizeURLPath(basePath, s.messageEndpoint)
	if s.useFullURLForMessageEndpoint && s.baseURL != "" {
		endpointPath = s.baseURL + endpointPath
	}

	return fmt.Sprintf("%s?sessionId=%s", endpointPath, sessionID)
}

// handleMessage processes incoming JSON-RPC messages from clients and sends responses
// back through the SSE connection and 202 code to HTTP response.
func (s *SSEServer) handleMessage(w http.ResponseWriter, r *http.Request) {
	if r.Method != http.MethodPost {
		s.writeJSONRPCError(w, nil, mcp.INVALID_REQUEST, "Method not allowed")
		return
	}

	sessionID := r.URL.Query().Get("sessionId")
	if sessionID == "" {
		s.writeJSONRPCError(w, nil, mcp.INVALID_PARAMS, "Missing sessionId")
		return
	}
	sessionI, ok := s.sessions.Load(sessionID)
	if !ok {
		s.writeJSONRPCError(w, nil, mcp.INVALID_PARAMS, "Invalid session ID")
		return
	}
	session := sessionI.(*sseSession)

	// Set the client context before handling the message
	ctx := s.server.WithContext(r.Context(), session)
	if s.contextFunc != nil {
		ctx = s.contextFunc(ctx, r)
	}

	// Parse message as raw JSON
	var rawMessage json.RawMessage
	if err := json.NewDecoder(r.Body).Decode(&rawMessage); err != nil {
		s.writeJSONRPCError(w, nil, mcp.PARSE_ERROR, "Parse error")
		return
	}

	// Create a context that preserves all values from parent ctx but won't be canceled when the parent is canceled.
	// this is required because the http ctx will be canceled when the client disconnects
	detachedCtx := context.WithoutCancel(ctx)

	// quick return request, send 202 Accepted with no body, then deal the message and sent response via SSE
	w.WriteHeader(http.StatusAccepted)

	// Create a new context for handling the message that will be canceled when the message handling is done
	messageCtx, cancel := context.WithCancel(detachedCtx)

	go func(ctx context.Context) {
		defer cancel()
		// Use the context that will be canceled when session is done
		// Process message through MCPServer
		response := s.server.HandleMessage(ctx, rawMessage)
		// Only send response if there is one (not for notifications)
		if response != nil {
			var message string
			if eventData, err := json.Marshal(response); err != nil {
				// If there is an error marshalling the response, send a generic error response
				log.Printf("failed to marshal response: %v", err)
				message = "event: message\ndata: {\"error\": \"internal error\",\"jsonrpc\": \"2.0\", \"id\": null}\n\n"
			} else {
				message = fmt.Sprintf("event: message\ndata: %s\n\n", eventData)
			}

			// Queue the event for sending via SSE
			select {
			case session.eventQueue <- message:
				// Event queued successfully
			case <-session.done:
				// Session is closed, don't try to queue
			default:
				// Queue is full, log this situation
				log.Printf("Event queue full for session %s", sessionID)
			}
		}
	}(messageCtx)
}

// writeJSONRPCError writes a JSON-RPC error response with the given error details.
func (s *SSEServer) writeJSONRPCError(
	w http.ResponseWriter,
	id any,
	code int,
	message string,
) {
	response := createErrorResponse(id, code, message)
	w.Header().Set("Content-Type", "application/json")
	w.WriteHeader(http.StatusBadRequest)
	if err := json.NewEncoder(w).Encode(response); err != nil {
		http.Error(
			w,
			fmt.Sprintf("Failed to encode response: %v", err),
			http.StatusInternalServerError,
		)
		return
	}
}

// SendEventToSession sends an event to a specific SSE session identified by sessionID.
// Returns an error if the session is not found or closed.
func (s *SSEServer) SendEventToSession(
	sessionID string,
	event any,
) error {
	sessionI, ok := s.sessions.Load(sessionID)
	if !ok {
		return fmt.Errorf("session not found: %s", sessionID)
	}
	session := sessionI.(*sseSession)

	eventData, err := json.Marshal(event)
	if err != nil {
		return err
	}

	// Queue the event for sending via SSE
	select {
	case session.eventQueue <- fmt.Sprintf("event: message\ndata: %s\n\n", eventData):
		return nil
	case <-session.done:
		return fmt.Errorf("session closed")
	default:
		return fmt.Errorf("event queue full")
	}
}

func (s *SSEServer) GetUrlPath(input string) (string, error) {
	parse, err := url.Parse(input)
	if err != nil {
		return "", fmt.Errorf("failed to parse URL %s: %w", input, err)
	}
	return parse.Path, nil
}

func (s *SSEServer) CompleteSseEndpoint() (string, error) {
	if s.dynamicBasePathFunc != nil {
		return "", &ErrDynamicPathConfig{Method: "CompleteSseEndpoint"}
	}

	path := normalizeURLPath(s.basePath, s.sseEndpoint)
	return s.baseURL + path, nil
}

func (s *SSEServer) CompleteSsePath() string {
	path, err := s.CompleteSseEndpoint()
	if err != nil {
		return normalizeURLPath(s.basePath, s.sseEndpoint)
	}
	urlPath, err := s.GetUrlPath(path)
	if err != nil {
		return normalizeURLPath(s.basePath, s.sseEndpoint)
	}
	return urlPath
}

func (s *SSEServer) CompleteMessageEndpoint() (string, error) {
	if s.dynamicBasePathFunc != nil {
		return "", &ErrDynamicPathConfig{Method: "CompleteMessageEndpoint"}
	}
	path := normalizeURLPath(s.basePath, s.messageEndpoint)
	return s.baseURL + path, nil
}

func (s *SSEServer) CompleteMessagePath() string {
	path, err := s.CompleteMessageEndpoint()
	if err != nil {
		return normalizeURLPath(s.basePath, s.messageEndpoint)
	}
	urlPath, err := s.GetUrlPath(path)
	if err != nil {
		return normalizeURLPath(s.basePath, s.messageEndpoint)
	}
	return urlPath
}

// SSEHandler returns an http.Handler for the SSE endpoint.
//
// This method allows you to mount the SSE handler at any arbitrary path
// using your own router (e.g. net/http, gorilla/mux, chi, etc.). It is
// intended for advanced scenarios where you want to control the routing or
// support dynamic segments.
//
// IMPORTANT: When using this handler in advanced/dynamic mounting scenarios,
// you must use the WithDynamicBasePath option to ensure the correct base path
// is communicated to clients.
//
// Example usage:
//
//	// Advanced/dynamic:
//	sseServer := NewSSEServer(mcpServer,
//		WithDynamicBasePath(func(r *http.Request, sessionID string) string {
//			tenant := r.PathValue("tenant")
//			return "/mcp/" + tenant
//		}),
//		WithBaseURL("http://localhost:8080")
//	)
//	mux.Handle("/mcp/{tenant}/sse", sseServer.SSEHandler())
//	mux.Handle("/mcp/{tenant}/message", sseServer.MessageHandler())
//
// For non-dynamic cases, use ServeHTTP method instead.
func (s *SSEServer) SSEHandler() http.Handler {
	return http.HandlerFunc(s.handleSSE)
}

// MessageHandler returns an http.Handler for the message endpoint.
//
// This method allows you to mount the message handler at any arbitrary path
// using your own router (e.g. net/http, gorilla/mux, chi, etc.). It is
// intended for advanced scenarios where you want to control the routing or
// support dynamic segments.
//
// IMPORTANT: When using this handler in advanced/dynamic mounting scenarios,
// you must use the WithDynamicBasePath option to ensure the correct base path
// is communicated to clients.
//
// Example usage:
//
//	// Advanced/dynamic:
//	sseServer := NewSSEServer(mcpServer,
//		WithDynamicBasePath(func(r *http.Request, sessionID string) string {
//			tenant := r.PathValue("tenant")
//			return "/mcp/" + tenant
//		}),
//		WithBaseURL("http://localhost:8080")
//	)
//	mux.Handle("/mcp/{tenant}/sse", sseServer.SSEHandler())
//	mux.Handle("/mcp/{tenant}/message", sseServer.MessageHandler())
//
// For non-dynamic cases, use ServeHTTP method instead.
func (s *SSEServer) MessageHandler() http.Handler {
	return http.HandlerFunc(s.handleMessage)
}

// ServeHTTP implements the http.Handler interface.
func (s *SSEServer) ServeHTTP(w http.ResponseWriter, r *http.Request) {
	if s.dynamicBasePathFunc != nil {
		http.Error(
			w,
			(&ErrDynamicPathConfig{Method: "ServeHTTP"}).Error(),
			http.StatusInternalServerError,
		)
		return
	}
	path := r.URL.Path
	// Use exact path matching rather than Contains
	ssePath := s.CompleteSsePath()
	if ssePath != "" && path == ssePath {
		s.handleSSE(w, r)
		return
	}
	messagePath := s.CompleteMessagePath()
	if messagePath != "" && path == messagePath {
		s.handleMessage(w, r)
		return
	}

	http.NotFound(w, r)
}

// normalizeURLPath joins path elements like path.Join but ensures the
// result always starts with a leading slash and never ends with a slash
func normalizeURLPath(elem ...string) string {
	joined := path.Join(elem...)

	// Ensure leading slash
	if !strings.HasPrefix(joined, "/") {
		joined = "/" + joined
	}

	// Remove trailing slash if not just "/"
	if len(joined) > 1 && strings.HasSuffix(joined, "/") {
		joined = joined[:len(joined)-1]
	}

	return joined
}<|MERGE_RESOLUTION|>--- conflicted
+++ resolved
@@ -28,14 +28,10 @@
 	notificationChannel chan mcp.JSONRPCNotification
 	initialized         atomic.Bool
 	loggingLevel        atomic.Value
-<<<<<<< HEAD
 	// FIXME assign logger name in a proper way
 	loggerName *string
-	tools      sync.Map // stores session-specific tools
-=======
-	tools               sync.Map     // stores session-specific tools
-	clientInfo          atomic.Value // stores session-specific client info
->>>>>>> 243a292c
+	tools      sync.Map     // stores session-specific tools
+	clientInfo atomic.Value // stores session-specific client info
 }
 
 // SSEContextFunc is a function that takes an existing context and the current
@@ -119,15 +115,9 @@
 }
 
 var (
-<<<<<<< HEAD
-	_ ClientSession    = (*sseSession)(nil)
-	_ SessionWithTools = (*sseSession)(nil)
-=======
 	_ ClientSession         = (*sseSession)(nil)
 	_ SessionWithTools      = (*sseSession)(nil)
-	_ SessionWithLogging    = (*sseSession)(nil)
 	_ SessionWithClientInfo = (*sseSession)(nil)
->>>>>>> 243a292c
 )
 
 // SSEServer implements a Server-Sent Events (SSE) based MCP server.
