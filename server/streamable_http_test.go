--- conflicted
+++ resolved
@@ -1280,14 +1280,14 @@
 	return http.DefaultClient.Do(req)
 }
 
-<<<<<<< HEAD
 func postSessionJSON(url, session string, bodyObject any) (*http.Response, error) {
 	jsonBody, _ := json.Marshal(bodyObject)
 	req, _ := http.NewRequest(http.MethodPost, url, bytes.NewBuffer(jsonBody))
 	req.Header.Set("Content-Type", "application/json")
 	req.Header.Set(HeaderKeySessionID, session)
 	return http.DefaultClient.Do(req)
-=======
+}
+
 func TestStreamableHTTP_SessionValidation(t *testing.T) {
 	mcpServer := NewMCPServer("test-server", "1.0.0")
 	mcpServer.AddTool(mcp.NewTool("time",
@@ -1752,5 +1752,4 @@
 			}
 		}
 	})
->>>>>>> 6d521806
 }