package server

import (
	"bufio"
	"bytes"
	"context"
	"encoding/json"
	"fmt"
	"io"
	"math/rand"
	"net/http"
	"net/http/httptest"
	"strings"
	"sync"
	"testing"
	"time"

	"github.com/mark3labs/mcp-go/mcp"
)

func TestSSEServer(t *testing.T) {
	t.Run("Can instantiate", func(t *testing.T) {
		mcpServer := NewMCPServer("test", "1.0.0")
		sseServer := NewSSEServer(mcpServer,
			WithBaseURL("http://localhost:8080"),
			WithBasePath("/mcp"),
		)

		if sseServer == nil {
			t.Error("SSEServer should not be nil")
		}
		if sseServer.server == nil {
			t.Error("MCPServer should not be nil")
		}
		if sseServer.baseURL != "http://localhost:8080" {
			t.Errorf(
				"Expected baseURL http://localhost:8080, got %s",
				sseServer.baseURL,
			)
		}
		if sseServer.basePath != "/mcp" {
			t.Errorf(
				"Expected basePath /mcp, got %s",
				sseServer.basePath,
			)
		}
	})

	t.Run("Can send and receive messages", func(t *testing.T) {
		mcpServer := NewMCPServer("test", "1.0.0",
			WithResourceCapabilities(true, true),
		)
		testServer := NewTestServer(mcpServer)
		defer testServer.Close()

		// Connect to SSE endpoint
		sseResp, err := http.Get(fmt.Sprintf("%s/sse", testServer.URL))
		if err != nil {
			t.Fatalf("Failed to connect to SSE endpoint: %v", err)
		}
		defer sseResp.Body.Close()

		// Read the endpoint event
		buf := make([]byte, 1024)
		n, err := sseResp.Body.Read(buf)
		if err != nil {
			t.Fatalf("Failed to read SSE response: %v", err)
		}

		endpointEvent := string(buf[:n])
		if !strings.Contains(endpointEvent, "event: endpoint") {
			t.Fatalf("Expected endpoint event, got: %s", endpointEvent)
		}

		// Extract message endpoint URL
		messageURL := strings.TrimSpace(
			strings.Split(strings.Split(endpointEvent, "data: ")[1], "\n")[0],
		)

		// Send initialize request
		initRequest := map[string]interface{}{
			"jsonrpc": "2.0",
			"id":      1,
			"method":  "initialize",
			"params": map[string]interface{}{
				"protocolVersion": "2024-11-05",
				"clientInfo": map[string]interface{}{
					"name":    "test-client",
					"version": "1.0.0",
				},
			},
		}

		requestBody, err := json.Marshal(initRequest)
		if err != nil {
			t.Fatalf("Failed to marshal request: %v", err)
		}

		resp, err := http.Post(
			messageURL,
			"application/json",
			bytes.NewBuffer(requestBody),
		)
		if err != nil {
			t.Fatalf("Failed to send message: %v", err)
		}
		defer resp.Body.Close()

		if resp.StatusCode != http.StatusAccepted {
			t.Errorf("Expected status 202, got %d", resp.StatusCode)
		}

		// Verify response
		var response map[string]interface{}
		if err := json.NewDecoder(resp.Body).Decode(&response); err != nil {
			t.Fatalf("Failed to decode response: %v", err)
		}

		if response["jsonrpc"] != "2.0" {
			t.Errorf("Expected jsonrpc 2.0, got %v", response["jsonrpc"])
		}
		if response["id"].(float64) != 1 {
			t.Errorf("Expected id 1, got %v", response["id"])
		}
	})

	t.Run("Can handle multiple sessions", func(t *testing.T) {
		mcpServer := NewMCPServer("test", "1.0.0",
			WithResourceCapabilities(true, true),
		)
		testServer := NewTestServer(mcpServer)
		defer testServer.Close()

		numSessions := 3
		var wg sync.WaitGroup
		wg.Add(numSessions)

		for i := 0; i < numSessions; i++ {
			go func(sessionNum int) {
				defer wg.Done()

				// Connect to SSE endpoint
				sseResp, err := http.Get(fmt.Sprintf("%s/sse", testServer.URL))
				if err != nil {
					t.Errorf(
						"Session %d: Failed to connect to SSE endpoint: %v",
						sessionNum,
						err,
					)
					return
				}
				defer sseResp.Body.Close()

				// Read the endpoint event
				buf := make([]byte, 1024)
				n, err := sseResp.Body.Read(buf)
				if err != nil {
					t.Errorf(
						"Session %d: Failed to read SSE response: %v",
						sessionNum,
						err,
					)
					return
				}

				endpointEvent := string(buf[:n])
				messageURL := strings.TrimSpace(
					strings.Split(strings.Split(endpointEvent, "data: ")[1], "\n")[0],
				)

				// Send initialize request
				initRequest := map[string]interface{}{
					"jsonrpc": "2.0",
					"id":      sessionNum,
					"method":  "initialize",
					"params": map[string]interface{}{
						"protocolVersion": "2024-11-05",
						"clientInfo": map[string]interface{}{
							"name": fmt.Sprintf(
								"test-client-%d",
								sessionNum,
							),
							"version": "1.0.0",
						},
					},
				}

				requestBody, err := json.Marshal(initRequest)
				if err != nil {
					t.Errorf(
						"Session %d: Failed to marshal request: %v",
						sessionNum,
						err,
					)
					return
				}

				resp, err := http.Post(
					messageURL,
					"application/json",
					bytes.NewBuffer(requestBody),
				)
				if err != nil {
					t.Errorf(
						"Session %d: Failed to send message: %v",
						sessionNum,
						err,
					)
					return
				}
				defer resp.Body.Close()

				var response map[string]interface{}
				if err := json.NewDecoder(resp.Body).Decode(&response); err != nil {
					t.Errorf(
						"Session %d: Failed to decode response: %v",
						sessionNum,
						err,
					)
					return
				}

				if response["id"].(float64) != float64(sessionNum) {
					t.Errorf(
						"Session %d: Expected id %d, got %v",
						sessionNum,
						sessionNum,
						response["id"],
					)
				}
			}(i)
		}

		// Wait with timeout
		done := make(chan struct{})
		go func() {
			wg.Wait()
			close(done)
		}()

		select {
		case <-done:
			// All sessions completed successfully
		case <-time.After(5 * time.Second):
			t.Fatal("Timeout waiting for sessions to complete")
		}
	})

	t.Run("Can be used as http.Handler", func(t *testing.T) {
		mcpServer := NewMCPServer("test", "1.0.0")
		sseServer := NewSSEServer(mcpServer, WithBaseURL("http://localhost:8080"))

		ts := httptest.NewServer(sseServer)
		defer ts.Close()

		// Test 404 for unknown path first (simpler case)
		resp, err := http.Get(fmt.Sprintf("%s/unknown", ts.URL))
		if err != nil {
			t.Fatalf("Failed to make request: %v", err)
		}
		defer resp.Body.Close()
		if resp.StatusCode != http.StatusNotFound {
			t.Errorf("Expected status 404, got %d", resp.StatusCode)
		}

		// Test SSE endpoint with proper cleanup
		ctx, cancel := context.WithCancel(context.Background())
		defer cancel()

		req, err := http.NewRequestWithContext(ctx, "GET", fmt.Sprintf("%s/sse", ts.URL), nil)
		if err != nil {
			t.Fatalf("Failed to create request: %v", err)
		}

		resp, err = http.DefaultClient.Do(req)
		if err != nil {
			t.Fatalf("Failed to connect to SSE endpoint: %v", err)
		}
		defer resp.Body.Close()

		if resp.StatusCode != http.StatusOK {
			t.Errorf("Expected status 200, got %d", resp.StatusCode)
		}

		// Read initial message in goroutine
		done := make(chan struct{})
		go func() {
			defer close(done)
			buf := make([]byte, 1024)
			_, err := resp.Body.Read(buf)
			if err != nil && err.Error() != "context canceled" {
				t.Errorf("Failed to read from SSE stream: %v", err)
			}
		}()

		// Wait briefly for initial response then cancel
		time.Sleep(100 * time.Millisecond)
		cancel()
		<-done
	})

	t.Run("Works with middleware", func(t *testing.T) {
		mcpServer := NewMCPServer("test", "1.0.0")
		sseServer := NewSSEServer(mcpServer, WithBaseURL("http://localhost:8080"))

		middleware := func(next http.Handler) http.Handler {
			return http.HandlerFunc(func(w http.ResponseWriter, r *http.Request) {
				w.Header().Set("X-Test", "middleware")
				next.ServeHTTP(w, r)
			})
		}

		ts := httptest.NewServer(middleware(sseServer))
		defer ts.Close()

		ctx, cancel := context.WithCancel(context.Background())
		defer cancel()

		req, err := http.NewRequestWithContext(ctx, "GET", fmt.Sprintf("%s/sse", ts.URL), nil)
		if err != nil {
			t.Fatalf("Failed to create request: %v", err)
		}

		resp, err := http.DefaultClient.Do(req)
		if err != nil {
			t.Fatalf("Failed to connect to SSE endpoint: %v", err)
		}
		defer resp.Body.Close()

		if resp.Header.Get("X-Test") != "middleware" {
			t.Error("Middleware header not found")
		}

		// Read initial message in goroutine
		done := make(chan struct{})
		go func() {
			defer close(done)
			buf := make([]byte, 1024)
			_, err := resp.Body.Read(buf)
			if err != nil && err.Error() != "context canceled" {
				t.Errorf("Failed to read from SSE stream: %v", err)
			}
		}()

		// Wait briefly then cancel
		time.Sleep(100 * time.Millisecond)
		cancel()
		<-done
	})

	t.Run("Works with custom mux", func(t *testing.T) {
		mcpServer := NewMCPServer("test", "1.0.0")
		sseServer := NewSSEServer(mcpServer)

		mux := http.NewServeMux()
		mux.Handle("/mcp/", sseServer)

		ts := httptest.NewServer(mux)
		defer ts.Close()

		sseServer.baseURL = ts.URL + "/mcp"

		ctx, cancel := context.WithCancel(context.Background())
		defer cancel()

		req, err := http.NewRequestWithContext(ctx, "GET", fmt.Sprintf("%s/mcp/sse", ts.URL), nil)
		if err != nil {
			t.Fatalf("Failed to create request: %v", err)
		}

		resp, err := http.DefaultClient.Do(req)
		if err != nil {
			t.Fatalf("Failed to connect to SSE endpoint: %v", err)
		}
		defer resp.Body.Close()

		if resp.StatusCode != http.StatusOK {
			t.Errorf("Expected status 200, got %d", resp.StatusCode)
		}

		// Read the endpoint event
		buf := make([]byte, 1024)
		n, err := resp.Body.Read(buf)
		if err != nil {
			t.Fatalf("Failed to read SSE response: %v", err)
		}

		endpointEvent := string(buf[:n])
		messageURL := strings.TrimSpace(
			strings.Split(strings.Split(endpointEvent, "data: ")[1], "\n")[0],
		)

		// The messageURL should already be correct since we set the baseURL correctly
		// Test message endpoint
		initRequest := map[string]interface{}{
			"jsonrpc": "2.0",
			"id":      1,
			"method":  "initialize",
			"params": map[string]interface{}{
				"protocolVersion": "2024-11-05",
				"clientInfo": map[string]interface{}{
					"name":    "test-client",
					"version": "1.0.0",
				},
			},
		}
		requestBody, _ := json.Marshal(initRequest)

		resp, err = http.Post(messageURL, "application/json", bytes.NewBuffer(requestBody))
		if err != nil {
			t.Fatalf("Failed to send message: %v", err)
		}
		defer resp.Body.Close()

		if resp.StatusCode != http.StatusAccepted {
			t.Errorf("Expected status 202, got %d", resp.StatusCode)
		}

		// Clean up SSE connection
		cancel()
	})

	t.Run("test useFullURLForMessageEndpoint", func(t *testing.T) {
		mcpServer := NewMCPServer("test", "1.0.0")
		sseServer := NewSSEServer(mcpServer)

		mux := http.NewServeMux()
		mux.Handle("/mcp/", sseServer)

		ts := httptest.NewServer(mux)
		defer ts.Close()

		sseServer.baseURL = ts.URL + "/mcp"
		sseServer.useFullURLForMessageEndpoint = false
		ctx, cancel := context.WithCancel(context.Background())
		defer cancel()

		req, err := http.NewRequestWithContext(ctx, "GET", fmt.Sprintf("%s/sse", sseServer.baseURL), nil)
		if err != nil {
			t.Fatalf("Failed to create request: %v", err)
		}

		resp, err := http.DefaultClient.Do(req)
		if err != nil {
			t.Fatalf("Failed to connect to SSE endpoint: %v", err)
		}
		defer resp.Body.Close()

		if resp.StatusCode != http.StatusOK {
			t.Errorf("Expected status 200, got %d", resp.StatusCode)
		}

		// Read the endpoint event
		buf := make([]byte, 1024)
		n, err := resp.Body.Read(buf)
		if err != nil {
			t.Fatalf("Failed to read SSE response: %v", err)
		}

		endpointEvent := string(buf[:n])
		messageURL := strings.TrimSpace(
			strings.Split(strings.Split(endpointEvent, "data: ")[1], "\n")[0],
		)
		if !strings.HasPrefix(messageURL, sseServer.messageEndpoint) {
			t.Errorf("Expected messageURL to be %s, got %s", sseServer.messageEndpoint, messageURL)
		}

		// The messageURL should already be correct since we set the baseURL correctly
		// Test message endpoint
		initRequest := map[string]interface{}{
			"jsonrpc": "2.0",
			"id":      1,
			"method":  "initialize",
			"params": map[string]interface{}{
				"protocolVersion": "2024-11-05",
				"clientInfo": map[string]interface{}{
					"name":    "test-client",
					"version": "1.0.0",
				},
			},
		}
		requestBody, _ := json.Marshal(initRequest)

		resp, err = http.Post(sseServer.baseURL+messageURL, "application/json", bytes.NewBuffer(requestBody))
		if err != nil {
			t.Fatalf("Failed to send message: %v", err)
		}
		defer resp.Body.Close()

		if resp.StatusCode != http.StatusAccepted {
			t.Errorf("Expected status 202, got %d", resp.StatusCode)
		}

		// Clean up SSE connection
		cancel()
	})

	t.Run("works as http.Handler with custom basePath", func(t *testing.T) {
		mcpServer := NewMCPServer("test", "1.0.0")
		sseServer := NewSSEServer(mcpServer, WithBasePath("/mcp"))

		ts := httptest.NewServer(sseServer)
		defer ts.Close()

		// Test 404 for unknown path first (simpler case)
		resp, err := http.Get(fmt.Sprintf("%s/sse", ts.URL))
		if err != nil {
			t.Fatalf("Failed to make request: %v", err)
		}
		defer resp.Body.Close()
		if resp.StatusCode != http.StatusNotFound {
			t.Errorf("Expected status 404, got %d", resp.StatusCode)
		}

		// Test SSE endpoint with proper cleanup
		ctx, cancel := context.WithCancel(context.Background())
		defer cancel()

		sseURL := fmt.Sprintf("%s/sse", ts.URL+sseServer.basePath)
		req, err := http.NewRequestWithContext(ctx, "GET", sseURL, nil)
		if err != nil {
			t.Fatalf("Failed to create request: %v", err)
		}

		resp, err = http.DefaultClient.Do(req)
		if err != nil {
			t.Fatalf("Failed to connect to SSE endpoint: %v", err)
		}
		defer resp.Body.Close()

		if resp.StatusCode != http.StatusOK {
			t.Errorf("Expected status 200, got %d", resp.StatusCode)
		}

		// Read initial message in goroutine
		done := make(chan struct{})
		go func() {
			defer close(done)
			buf := make([]byte, 1024)
			_, err := resp.Body.Read(buf)
			if err != nil && err.Error() != "context canceled" {
				t.Errorf("Failed to read from SSE stream: %v", err)
			}
		}()

		// Wait briefly for initial response then cancel
		time.Sleep(100 * time.Millisecond)
		cancel()
		<-done
	})

	t.Run("Can use a custom context function", func(t *testing.T) {
		// Use a custom context key to store a test value.
		type testContextKey struct{}
		testValFromContext := func(ctx context.Context) string {
			val := ctx.Value(testContextKey{})
			if val == nil {
				return ""
			}
			return val.(string)
		}
		// Create a context function that sets a test value from the request.
		// In real life this could be used to send configuration using headers
		// or query parameters.
		const testHeader = "X-Test-Header"
		setTestValFromRequest := func(ctx context.Context, r *http.Request) context.Context {
			return context.WithValue(ctx, testContextKey{}, r.Header.Get(testHeader))
		}

		mcpServer := NewMCPServer("test", "1.0.0",
			WithResourceCapabilities(true, true),
		)
		// Add a tool which uses the context function.
		mcpServer.AddTool(mcp.NewTool("test_tool"), func(ctx context.Context, request mcp.CallToolRequest) (*mcp.CallToolResult, error) {
			// Note this is agnostic to the transport type i.e. doesn't know about request headers.
			testVal := testValFromContext(ctx)
			return mcp.NewToolResultText(testVal), nil
		})

		testServer := NewTestServer(mcpServer, WithSSEContextFunc(setTestValFromRequest))
		defer testServer.Close()

		// Connect to SSE endpoint
		sseResp, err := http.Get(fmt.Sprintf("%s/sse", testServer.URL))
		if err != nil {
			t.Fatalf("Failed to connect to SSE endpoint: %v", err)
		}
		defer sseResp.Body.Close()

		// Read the endpoint event
		buf := make([]byte, 1024)
		n, err := sseResp.Body.Read(buf)
		if err != nil {
			t.Fatalf("Failed to read SSE response: %v", err)
		}

		endpointEvent := string(buf[:n])
		messageURL := strings.TrimSpace(
			strings.Split(strings.Split(endpointEvent, "data: ")[1], "\n")[0],
		)

		// Send initialize request
		initRequest := map[string]interface{}{
			"jsonrpc": "2.0",
			"id":      1,
			"method":  "initialize",
			"params": map[string]interface{}{
				"protocolVersion": "2024-11-05",
				"clientInfo": map[string]interface{}{
					"name":    "test-client",
					"version": "1.0.0",
				},
			},
		}

		requestBody, err := json.Marshal(initRequest)
		if err != nil {
			t.Fatalf("Failed to marshal request: %v", err)
		}

		resp, err := http.Post(
			messageURL,
			"application/json",
			bytes.NewBuffer(requestBody),
		)

		if err != nil {
			t.Fatalf("Failed to send message: %v", err)
		}
		defer resp.Body.Close()

		if resp.StatusCode != http.StatusAccepted {
			t.Errorf("Expected status 202, got %d", resp.StatusCode)
		}

		// Verify response
		var response map[string]interface{}
		if err := json.NewDecoder(resp.Body).Decode(&response); err != nil {
			t.Fatalf("Failed to decode response: %v", err)
		}

		if response["jsonrpc"] != "2.0" {
			t.Errorf("Expected jsonrpc 2.0, got %v", response["jsonrpc"])
		}
		if response["id"].(float64) != 1 {
			t.Errorf("Expected id 1, got %v", response["id"])
		}

		// Call the tool.
		toolRequest := map[string]interface{}{
			"jsonrpc": "2.0",
			"id":      2,
			"method":  "tools/call",
			"params": map[string]interface{}{
				"name": "test_tool",
			},
		}
		requestBody, err = json.Marshal(toolRequest)
		if err != nil {
			t.Fatalf("Failed to marshal tool request: %v", err)
		}

		req, err := http.NewRequest(http.MethodPost, messageURL, bytes.NewBuffer(requestBody))
		if err != nil {
			t.Fatalf("Failed to create tool request: %v", err)
		}
		// Set the test header to a custom value.
		req.Header.Set(testHeader, "test_value")

		resp, err = http.DefaultClient.Do(req)
		if err != nil {
			t.Fatalf("Failed to call tool: %v", err)
		}
		defer resp.Body.Close()

		response = make(map[string]interface{})
		if err := json.NewDecoder(resp.Body).Decode(&response); err != nil {
			t.Fatalf("Failed to decode response: %v", err)
		}

		if response["jsonrpc"] != "2.0" {
			t.Errorf("Expected jsonrpc 2.0, got %v", response["jsonrpc"])
		}
		if response["id"].(float64) != 2 {
			t.Errorf("Expected id 2, got %v", response["id"])
		}
		if response["result"].(map[string]interface{})["content"].([]interface{})[0].(map[string]interface{})["text"] != "test_value" {
			t.Errorf("Expected result 'test_value', got %v", response["result"])
		}
		if response["error"] != nil {
			t.Errorf("Expected no error, got %v", response["error"])
		}
	})

	t.Run("SSEOption should not have negative effects when used repeatedly but should always remain consistent.", func(t *testing.T) {
		mcpServer := NewMCPServer("test", "1.0.0")
		basePath := "/mcp-test"
		baseURL := "http://localhost:8080/test"
		messageEndpoint := "/message-test"
		sseEndpoint := "/sse-test"
		useFullURLForMessageEndpoint := false
		srv := &http.Server{}
		rands := []SSEOption{
			WithBasePath(basePath),
			WithBaseURL(baseURL),
			WithMessageEndpoint(messageEndpoint),
			WithUseFullURLForMessageEndpoint(useFullURLForMessageEndpoint),
			WithSSEEndpoint(sseEndpoint),
			WithHTTPServer(srv),
		}
		for i := 0; i < 100; i++ {

			var options []SSEOption
			for i2 := 0; i2 < 100; i2++ {
				index := rand.Intn(len(rands))
				options = append(options, rands[index])
			}
			sseServer := NewSSEServer(mcpServer, options...)

			if sseServer.basePath != basePath {
				t.Fatalf("basePath %v, got: %v", basePath, sseServer.basePath)
			}
			if sseServer.useFullURLForMessageEndpoint != useFullURLForMessageEndpoint {
				t.Fatalf("useFullURLForMessageEndpoint %v, got: %v", useFullURLForMessageEndpoint, sseServer.useFullURLForMessageEndpoint)
			}

			if sseServer.baseURL != baseURL {
				t.Fatalf("baseURL %v, got: %v", baseURL, sseServer.baseURL)
			}

			if sseServer.sseEndpoint != sseEndpoint {
				t.Fatalf("sseEndpoint %v, got: %v", sseEndpoint, sseServer.sseEndpoint)
			}

			if sseServer.messageEndpoint != messageEndpoint {
				t.Fatalf("messageEndpoint  %v, got: %v", messageEndpoint, sseServer.messageEndpoint)
			}

			if sseServer.srv != srv {
				t.Fatalf("srv  %v, got: %v", srv, sseServer.srv)
			}
		}
	})

<<<<<<< HEAD
	t.Run("Can handle custom route parameters", func(t *testing.T) {
		mcpServer := NewMCPServer("test", "1.0.0",
			WithResourceCapabilities(true, true),
		)

		// Add a test tool that uses route parameters
		mcpServer.AddTool(mcp.NewTool("test_route"), func(ctx context.Context, request mcp.CallToolRequest) (*mcp.CallToolResult, error) {
			channel := GetRouteParam(ctx, "channel")
			if channel == "" {
				return nil, fmt.Errorf("channel parameter not found")
			}
			return mcp.NewToolResultText(fmt.Sprintf("Channel: %s", channel)), nil
		})

		// Create SSE server with custom route pattern
		testServer := NewTestServer(mcpServer,
			WithSSEPattern("/:channel/sse"),
			WithSSEContextFunc(func(ctx context.Context, r *http.Request) context.Context {
				return ctx
			}),
		)
		defer testServer.Close()

		// Connect to SSE endpoint with channel parameter
		sseResp, err := http.Get(fmt.Sprintf("%s/test-channel/sse", testServer.URL))
=======
	t.Run("Client receives and can respond to ping messages", func(t *testing.T) {
		mcpServer := NewMCPServer("test", "1.0.0")
		testServer := NewTestServer(mcpServer,
			WithKeepAlive(true),
			WithKeepAliveInterval(50*time.Millisecond),
		)
		defer testServer.Close()

		sseResp, err := http.Get(fmt.Sprintf("%s/sse", testServer.URL))
>>>>>>> 33c98f16
		if err != nil {
			t.Fatalf("Failed to connect to SSE endpoint: %v", err)
		}
		defer sseResp.Body.Close()

<<<<<<< HEAD
		// Read the endpoint event
		buf := make([]byte, 1024)
		n, err := sseResp.Body.Read(buf)
		if err != nil {
			t.Fatalf("Failed to read SSE response: %v", err)
		}

		endpointEvent := string(buf[:n])
		if !strings.Contains(endpointEvent, "event: endpoint") {
			t.Fatalf("Expected endpoint event, got: %s", endpointEvent)
		}

		// Extract message endpoint URL
		messageURL := strings.TrimSpace(
			strings.Split(strings.Split(endpointEvent, "data: ")[1], "\n")[0],
		)

		// Send initialize request
		initRequest := map[string]interface{}{
			"jsonrpc": "2.0",
			"id":      1,
			"method":  "initialize",
			"params": map[string]interface{}{
				"protocolVersion": "2024-11-05",
				"clientInfo": map[string]interface{}{
					"name":    "test-client",
					"version": "1.0.0",
				},
			},
		}

		requestBody, err := json.Marshal(initRequest)
		if err != nil {
			t.Fatalf("Failed to marshal request: %v", err)
		}

		resp, err := http.Post(
			messageURL,
			"application/json",
			bytes.NewBuffer(requestBody),
		)
		if err != nil {
			t.Fatalf("Failed to send message: %v", err)
		}
		defer resp.Body.Close()

		// Call the test tool
		toolRequest := map[string]interface{}{
			"jsonrpc": "2.0",
			"id":      2,
			"method":  "tools/call",
			"params": map[string]interface{}{
				"name": "test_route",
			},
		}

		requestBody, err = json.Marshal(toolRequest)
		if err != nil {
			t.Fatalf("Failed to marshal tool request: %v", err)
		}

		resp, err = http.Post(
=======
		reader := bufio.NewReader(sseResp.Body)

		var messageURL string
		var pingID float64

		for {
			line, err := reader.ReadString('\n')
			if err != nil {
				t.Fatalf("Failed to read SSE event: %v", err)
			}

			if strings.HasPrefix(line, "event: endpoint") {
				dataLine, err := reader.ReadString('\n')
				if err != nil {
					t.Fatalf("Failed to read endpoint data: %v", err)
				}
				messageURL = strings.TrimSpace(strings.TrimPrefix(dataLine, "data: "))

				_, err = reader.ReadString('\n')
				if err != nil {
					t.Fatalf("Failed to read blank line: %v", err)
				}
			}

			if strings.HasPrefix(line, "event: message") {
				dataLine, err := reader.ReadString('\n')
				if err != nil {
					t.Fatalf("Failed to read message data: %v", err)
				}

				pingData := strings.TrimSpace(strings.TrimPrefix(dataLine, "data:"))
				var pingMsg mcp.JSONRPCRequest
				if err := json.Unmarshal([]byte(pingData), &pingMsg); err != nil {
					t.Fatalf("Failed to parse ping message: %v", err)
				}

				if pingMsg.Method == "ping" {
					pingID = pingMsg.ID.(float64)
					t.Logf("Received ping with ID: %f", pingID)
					break // We got the ping, exit the loop
				}

				_, err = reader.ReadString('\n')
				if err != nil {
					t.Fatalf("Failed to read blank line: %v", err)
				}
			}

			if messageURL != "" && pingID != 0 {
				break
			}
		}

		if messageURL == "" {
			t.Fatal("Did not receive message endpoint URL")
		}

		pingResponse := map[string]any{
			"jsonrpc": "2.0",
			"id":      pingID,
			"result":  map[string]any{},
		}

		requestBody, err := json.Marshal(pingResponse)
		if err != nil {
			t.Fatalf("Failed to marshal ping response: %v", err)
		}

		resp, err := http.Post(
>>>>>>> 33c98f16
			messageURL,
			"application/json",
			bytes.NewBuffer(requestBody),
		)
		if err != nil {
<<<<<<< HEAD
			t.Fatalf("Failed to send tool request: %v", err)
		}
		defer resp.Body.Close()

		// Verify response
		var response map[string]interface{}
		if err := json.NewDecoder(resp.Body).Decode(&response); err != nil {
			t.Fatalf("Failed to decode response: %v", err)
		}

		result, ok := response["result"].(map[string]interface{})
		if !ok {
			t.Fatalf("Expected result object, got: %v", response)
		}

		content, ok := result["content"].([]interface{})
		if !ok || len(content) == 0 {
			t.Fatalf("Expected content array, got: %v", result)
		}

		textObj, ok := content[0].(map[string]interface{})
		if !ok {
			t.Fatalf("Expected text object, got: %v", content[0])
		}

		text, ok := textObj["text"].(string)
		if !ok {
			t.Fatalf("Expected text string, got: %v", textObj["text"])
		}

		expectedText := "Channel: test-channel"
		if text != expectedText {
			t.Errorf("Expected text %q, got %q", expectedText, text)
=======
			t.Fatalf("Failed to send ping response: %v", err)
		}
		defer resp.Body.Close()

		if resp.StatusCode != http.StatusAccepted {
			t.Errorf("Expected status 202 for ping response, got %d", resp.StatusCode)
		}

		body, err := io.ReadAll(resp.Body)
		if err != nil {
			t.Fatalf("Failed to read response body: %v", err)
		}

		if len(body) > 0 {
			var response map[string]any
			if err := json.Unmarshal(body, &response); err != nil {
				t.Fatalf("Failed to parse response body: %v", err)
			}

			if response["error"] != nil {
				t.Errorf("Expected no error in response, got %v", response["error"])
			}
>>>>>>> 33c98f16
		}
	})
}<|MERGE_RESOLUTION|>--- conflicted
+++ resolved
@@ -742,7 +742,6 @@
 		}
 	})
 
-<<<<<<< HEAD
 	t.Run("Can handle custom route parameters", func(t *testing.T) {
 		mcpServer := NewMCPServer("test", "1.0.0",
 			WithResourceCapabilities(true, true),
@@ -768,23 +767,11 @@
 
 		// Connect to SSE endpoint with channel parameter
 		sseResp, err := http.Get(fmt.Sprintf("%s/test-channel/sse", testServer.URL))
-=======
-	t.Run("Client receives and can respond to ping messages", func(t *testing.T) {
-		mcpServer := NewMCPServer("test", "1.0.0")
-		testServer := NewTestServer(mcpServer,
-			WithKeepAlive(true),
-			WithKeepAliveInterval(50*time.Millisecond),
-		)
-		defer testServer.Close()
-
-		sseResp, err := http.Get(fmt.Sprintf("%s/sse", testServer.URL))
->>>>>>> 33c98f16
 		if err != nil {
 			t.Fatalf("Failed to connect to SSE endpoint: %v", err)
 		}
 		defer sseResp.Body.Close()
 
-<<<<<<< HEAD
 		// Read the endpoint event
 		buf := make([]byte, 1024)
 		n, err := sseResp.Body.Read(buf)
@@ -847,7 +834,61 @@
 		}
 
 		resp, err = http.Post(
-=======
+			messageURL,
+			"application/json",
+			bytes.NewBuffer(requestBody),
+		)
+		if err != nil {
+			t.Fatalf("Failed to send tool request: %v", err)
+		}
+		defer resp.Body.Close()
+
+		// Verify response
+		var response map[string]interface{}
+		if err := json.NewDecoder(resp.Body).Decode(&response); err != nil {
+			t.Fatalf("Failed to decode response: %v", err)
+		}
+
+		result, ok := response["result"].(map[string]interface{})
+		if !ok {
+			t.Fatalf("Expected result object, got: %v", response)
+		}
+
+		content, ok := result["content"].([]interface{})
+		if !ok || len(content) == 0 {
+			t.Fatalf("Expected content array, got: %v", result)
+		}
+
+		textObj, ok := content[0].(map[string]interface{})
+		if !ok {
+			t.Fatalf("Expected text object, got: %v", content[0])
+		}
+
+		text, ok := textObj["text"].(string)
+		if !ok {
+			t.Fatalf("Expected text string, got: %v", textObj["text"])
+		}
+
+		expectedText := "Channel: test-channel"
+		if text != expectedText {
+			t.Errorf("Expected text %q, got %q", expectedText, text)
+		}
+	})
+
+	t.Run("Client receives and can respond to ping messages", func(t *testing.T) {
+		mcpServer := NewMCPServer("test", "1.0.0")
+		testServer := NewTestServer(mcpServer,
+			WithKeepAlive(true),
+			WithKeepAliveInterval(50*time.Millisecond),
+		)
+		defer testServer.Close()
+
+		sseResp, err := http.Get(fmt.Sprintf("%s/sse", testServer.URL))
+		if err != nil {
+			t.Fatalf("Failed to connect to SSE endpoint: %v", err)
+		}
+		defer sseResp.Body.Close()
+
 		reader := bufio.NewReader(sseResp.Body)
 
 		var messageURL string
@@ -917,47 +958,11 @@
 		}
 
 		resp, err := http.Post(
->>>>>>> 33c98f16
 			messageURL,
 			"application/json",
 			bytes.NewBuffer(requestBody),
 		)
 		if err != nil {
-<<<<<<< HEAD
-			t.Fatalf("Failed to send tool request: %v", err)
-		}
-		defer resp.Body.Close()
-
-		// Verify response
-		var response map[string]interface{}
-		if err := json.NewDecoder(resp.Body).Decode(&response); err != nil {
-			t.Fatalf("Failed to decode response: %v", err)
-		}
-
-		result, ok := response["result"].(map[string]interface{})
-		if !ok {
-			t.Fatalf("Expected result object, got: %v", response)
-		}
-
-		content, ok := result["content"].([]interface{})
-		if !ok || len(content) == 0 {
-			t.Fatalf("Expected content array, got: %v", result)
-		}
-
-		textObj, ok := content[0].(map[string]interface{})
-		if !ok {
-			t.Fatalf("Expected text object, got: %v", content[0])
-		}
-
-		text, ok := textObj["text"].(string)
-		if !ok {
-			t.Fatalf("Expected text string, got: %v", textObj["text"])
-		}
-
-		expectedText := "Channel: test-channel"
-		if text != expectedText {
-			t.Errorf("Expected text %q, got %q", expectedText, text)
-=======
 			t.Fatalf("Failed to send ping response: %v", err)
 		}
 		defer resp.Body.Close()
@@ -980,7 +985,6 @@
 			if response["error"] != nil {
 				t.Errorf("Expected no error in response, got %v", response["error"])
 			}
->>>>>>> 33c98f16
 		}
 	})
 }