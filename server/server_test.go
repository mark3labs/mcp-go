package server

import (
	"context"
	"encoding/base64"
	"encoding/json"
	"errors"
	"fmt"
	"testing"
	"time"

	"github.com/mark3labs/mcp-go/mcp"
	"github.com/stretchr/testify/assert"
	"github.com/stretchr/testify/require"
)

func TestMCPServer_NewMCPServer(t *testing.T) {
	server := NewMCPServer("test-server", "1.0.0")
	assert.NotNil(t, server)
	assert.Equal(t, "test-server", server.name)
	assert.Equal(t, "1.0.0", server.version)
}

func TestMCPServer_Capabilities(t *testing.T) {
	tests := []struct {
		name     string
		options  []ServerOption
		validate func(t *testing.T, response mcp.JSONRPCMessage)
	}{
		{
			name:    "No capabilities",
			options: []ServerOption{},
			validate: func(t *testing.T, response mcp.JSONRPCMessage) {
				resp, ok := response.(mcp.JSONRPCResponse)
				assert.True(t, ok)

				initResult, ok := resp.Result.(mcp.InitializeResult)
				assert.True(t, ok)

				assert.Equal(
					t,
					mcp.LATEST_PROTOCOL_VERSION,
					initResult.ProtocolVersion,
				)
				assert.Equal(t, "test-server", initResult.ServerInfo.Name)
				assert.Equal(t, "1.0.0", initResult.ServerInfo.Version)
				assert.Nil(t, initResult.Capabilities.Resources)
				assert.Nil(t, initResult.Capabilities.Prompts)
				assert.Nil(t, initResult.Capabilities.Tools)
				assert.Nil(t, initResult.Capabilities.Logging)
			},
		},
		{
			name: "All capabilities",
			options: []ServerOption{
				WithResourceCapabilities(true, true),
				WithPromptCapabilities(true),
				WithToolCapabilities(true),
				WithLogging(),
			},
			validate: func(t *testing.T, response mcp.JSONRPCMessage) {
				resp, ok := response.(mcp.JSONRPCResponse)
				assert.True(t, ok)

				initResult, ok := resp.Result.(mcp.InitializeResult)
				assert.True(t, ok)

				assert.Equal(
					t,
					mcp.LATEST_PROTOCOL_VERSION,
					initResult.ProtocolVersion,
				)
				assert.Equal(t, "test-server", initResult.ServerInfo.Name)
				assert.Equal(t, "1.0.0", initResult.ServerInfo.Version)

				assert.NotNil(t, initResult.Capabilities.Resources)

				assert.True(t, initResult.Capabilities.Resources.Subscribe)
				assert.True(t, initResult.Capabilities.Resources.ListChanged)

				assert.NotNil(t, initResult.Capabilities.Prompts)
				assert.True(t, initResult.Capabilities.Prompts.ListChanged)

				assert.NotNil(t, initResult.Capabilities.Tools)
				assert.True(t, initResult.Capabilities.Tools.ListChanged)

				assert.NotNil(t, initResult.Capabilities.Logging)
			},
		},
		{
			name: "Specific capabilities",
			options: []ServerOption{
				WithResourceCapabilities(true, false),
				WithPromptCapabilities(true),
				WithToolCapabilities(false),
				WithLogging(),
			},
			validate: func(t *testing.T, response mcp.JSONRPCMessage) {
				resp, ok := response.(mcp.JSONRPCResponse)
				assert.True(t, ok)

				initResult, ok := resp.Result.(mcp.InitializeResult)
				assert.True(t, ok)

				assert.Equal(
					t,
					mcp.LATEST_PROTOCOL_VERSION,
					initResult.ProtocolVersion,
				)
				assert.Equal(t, "test-server", initResult.ServerInfo.Name)
				assert.Equal(t, "1.0.0", initResult.ServerInfo.Version)

				assert.NotNil(t, initResult.Capabilities.Resources)

				assert.True(t, initResult.Capabilities.Resources.Subscribe)
				assert.False(t, initResult.Capabilities.Resources.ListChanged)

				assert.NotNil(t, initResult.Capabilities.Prompts)
				assert.True(t, initResult.Capabilities.Prompts.ListChanged)

				// Tools capability should be non-nil even when WithToolCapabilities(false) is used
				assert.NotNil(t, initResult.Capabilities.Tools)
				assert.False(t, initResult.Capabilities.Tools.ListChanged)

				assert.NotNil(t, initResult.Capabilities.Logging)
			},
		},
	}

	for _, tt := range tests {
		t.Run(tt.name, func(t *testing.T) {
			server := NewMCPServer("test-server", "1.0.0", tt.options...)
			message := mcp.JSONRPCRequest{
				JSONRPC: "2.0",
				ID:      1,
				Request: mcp.Request{
					Method: "initialize",
				},
			}
			messageBytes, err := json.Marshal(message)
			assert.NoError(t, err)
			header := map[string]string{"Authorization": "Bearer test"}
			response := server.HandleMessage(context.Background(), header, messageBytes)
			tt.validate(t, response)
		})
	}
}

func TestMCPServer_Tools(t *testing.T) {
	tests := []struct {
		name                  string
		action                func(*testing.T, *MCPServer, chan mcp.JSONRPCNotification)
		expectedNotifications int
		validate              func(*testing.T, []mcp.JSONRPCNotification, mcp.JSONRPCMessage)
	}{
		{
			name: "SetTools sends no notifications/tools/list_changed without active sessions",
			action: func(t *testing.T, server *MCPServer, notificationChannel chan mcp.JSONRPCNotification) {
				server.SetTools(ServerTool{
					Tool: mcp.NewTool("test-tool-1"),
					Handler: func(ctx context.Context, request mcp.CallToolRequest) (*mcp.CallToolResult, error) {
						return &mcp.CallToolResult{}, nil
					},
				}, ServerTool{
					Tool: mcp.NewTool("test-tool-2"),
					Handler: func(ctx context.Context, request mcp.CallToolRequest) (*mcp.CallToolResult, error) {
						return &mcp.CallToolResult{}, nil
					},
				})
			},
			expectedNotifications: 0,
			validate: func(t *testing.T, notifications []mcp.JSONRPCNotification, toolsList mcp.JSONRPCMessage) {
				tools := toolsList.(mcp.JSONRPCResponse).Result.(mcp.ListToolsResult).Tools
				assert.Len(t, tools, 2)
				assert.Equal(t, "test-tool-1", tools[0].Name)
				assert.Equal(t, "test-tool-2", tools[1].Name)
			},
		},
		{
			name: "SetTools sends single notifications/tools/list_changed with one active session",
			action: func(t *testing.T, server *MCPServer, notificationChannel chan mcp.JSONRPCNotification) {
				err := server.RegisterSession(context.TODO(), &fakeSession{
					sessionID:           "test",
					notificationChannel: notificationChannel,
					initialized:         true,
				})
				require.NoError(t, err)
				server.SetTools(ServerTool{
					Tool: mcp.NewTool("test-tool-1"),
					Handler: func(ctx context.Context, request mcp.CallToolRequest) (*mcp.CallToolResult, error) {
						return &mcp.CallToolResult{}, nil
					},
				}, ServerTool{
					Tool: mcp.NewTool("test-tool-2"),
					Handler: func(ctx context.Context, request mcp.CallToolRequest) (*mcp.CallToolResult, error) {
						return &mcp.CallToolResult{}, nil
					},
				})
			},
			expectedNotifications: 1,
			validate: func(t *testing.T, notifications []mcp.JSONRPCNotification, toolsList mcp.JSONRPCMessage) {
				assert.Equal(t, mcp.MethodNotificationToolsListChanged, notifications[0].Method)
				tools := toolsList.(mcp.JSONRPCResponse).Result.(mcp.ListToolsResult).Tools
				assert.Len(t, tools, 2)
				assert.Equal(t, "test-tool-1", tools[0].Name)
				assert.Equal(t, "test-tool-2", tools[1].Name)
			},
		},
		{
			name: "SetTools sends single notifications/tools/list_changed per each active session",
			action: func(t *testing.T, server *MCPServer, notificationChannel chan mcp.JSONRPCNotification) {
				for i := range 5 {
					err := server.RegisterSession(context.TODO(), &fakeSession{
						sessionID:           fmt.Sprintf("test%d", i),
						notificationChannel: notificationChannel,
						initialized:         true,
					})
					require.NoError(t, err)
				}
				// also let's register inactive sessions
				for i := range 5 {
					err := server.RegisterSession(context.TODO(), &fakeSession{
						sessionID:           fmt.Sprintf("test%d", i+5),
						notificationChannel: notificationChannel,
						initialized:         false,
					})
					require.NoError(t, err)
				}
				server.SetTools(ServerTool{
					Tool: mcp.NewTool("test-tool-1"),
					Handler: func(ctx context.Context, request mcp.CallToolRequest) (*mcp.CallToolResult, error) {
						return &mcp.CallToolResult{}, nil
					},
				}, ServerTool{
					Tool: mcp.NewTool("test-tool-2"),
					Handler: func(ctx context.Context, request mcp.CallToolRequest) (*mcp.CallToolResult, error) {
						return &mcp.CallToolResult{}, nil
					},
				})
			},
			expectedNotifications: 5,
			validate: func(t *testing.T, notifications []mcp.JSONRPCNotification, toolsList mcp.JSONRPCMessage) {
				for _, notification := range notifications {
					assert.Equal(t, mcp.MethodNotificationToolsListChanged, notification.Method)
				}
				tools := toolsList.(mcp.JSONRPCResponse).Result.(mcp.ListToolsResult).Tools
				assert.Len(t, tools, 2)
				assert.Equal(t, "test-tool-1", tools[0].Name)
				assert.Equal(t, "test-tool-2", tools[1].Name)
			},
		},
		{
			name: "AddTool sends multiple notifications/tools/list_changed",
			action: func(t *testing.T, server *MCPServer, notificationChannel chan mcp.JSONRPCNotification) {
				err := server.RegisterSession(context.TODO(), &fakeSession{
					sessionID:           "test",
					notificationChannel: notificationChannel,
					initialized:         true,
				})
				require.NoError(t, err)
				server.AddTool(mcp.NewTool("test-tool-1"),
					func(ctx context.Context, request mcp.CallToolRequest) (*mcp.CallToolResult, error) {
						return &mcp.CallToolResult{}, nil
					})
				server.AddTool(mcp.NewTool("test-tool-2"),
					func(ctx context.Context, request mcp.CallToolRequest) (*mcp.CallToolResult, error) {
						return &mcp.CallToolResult{}, nil
					})
			},
			expectedNotifications: 2,
			validate: func(t *testing.T, notifications []mcp.JSONRPCNotification, toolsList mcp.JSONRPCMessage) {
				assert.Equal(t, mcp.MethodNotificationToolsListChanged, notifications[0].Method)
				assert.Equal(t, mcp.MethodNotificationToolsListChanged, notifications[1].Method)
				tools := toolsList.(mcp.JSONRPCResponse).Result.(mcp.ListToolsResult).Tools
				assert.Len(t, tools, 2)
				assert.Equal(t, "test-tool-1", tools[0].Name)
				assert.Equal(t, "test-tool-2", tools[1].Name)
			},
		},
		{
			name: "DeleteTools sends single notifications/tools/list_changed",
			action: func(t *testing.T, server *MCPServer, notificationChannel chan mcp.JSONRPCNotification) {
				err := server.RegisterSession(context.TODO(), &fakeSession{
					sessionID:           "test",
					notificationChannel: notificationChannel,
					initialized:         true,
				})
				require.NoError(t, err)
				server.SetTools(
					ServerTool{Tool: mcp.NewTool("test-tool-1")},
					ServerTool{Tool: mcp.NewTool("test-tool-2")})
				server.DeleteTools("test-tool-1", "test-tool-2")
			},
			expectedNotifications: 2,
			validate: func(t *testing.T, notifications []mcp.JSONRPCNotification, toolsList mcp.JSONRPCMessage) {
				// One for SetTools
				assert.Equal(t, mcp.MethodNotificationToolsListChanged, notifications[0].Method)
				// One for DeleteTools
				assert.Equal(t, mcp.MethodNotificationToolsListChanged, notifications[1].Method)

				// Expect a successful response with an empty list of tools
				resp, ok := toolsList.(mcp.JSONRPCResponse)
				assert.True(t, ok, "Expected JSONRPCResponse, got %T", toolsList)

				result, ok := resp.Result.(mcp.ListToolsResult)
				assert.True(t, ok, "Expected ListToolsResult, got %T", resp.Result)

				assert.Empty(t, result.Tools, "Expected empty tools list")
			},
		},
	}
	for _, tt := range tests {
		t.Run(tt.name, func(t *testing.T) {
			ctx := context.Background()
<<<<<<< HEAD
			server := NewMCPServer("test-server", "1.0.0")
			header := map[string]string{"Authorization": "Bearer test"}
			_ = server.HandleMessage(ctx, header, []byte(`{
=======
			server := NewMCPServer("test-server", "1.0.0", WithToolCapabilities(true))
			_ = server.HandleMessage(ctx, []byte(`{
>>>>>>> df736673
				"jsonrpc": "2.0",
				"id": 1,
				"method": "initialize"
			}`))
			notificationChannel := make(chan mcp.JSONRPCNotification, 100)
			notifications := make([]mcp.JSONRPCNotification, 0)
			tt.action(t, server, notificationChannel)
			for done := false; !done; {
				select {
				case serverNotification := <-notificationChannel:
					notifications = append(notifications, serverNotification)
					if len(notifications) == tt.expectedNotifications {
						done = true
					}
				case <-time.After(1 * time.Second):
					done = true
				}
			}
			assert.Len(t, notifications, tt.expectedNotifications)
			toolsList := server.HandleMessage(ctx, header, []byte(`{
				"jsonrpc": "2.0",
				"id": 1,
				"method": "tools/list"
			}`))
			tt.validate(t, notifications, toolsList.(mcp.JSONRPCMessage))
		})
	}
}

func TestMCPServer_HandleValidMessages(t *testing.T) {
	server := NewMCPServer("test-server", "1.0.0",
		WithResourceCapabilities(true, true),
		WithPromptCapabilities(true),
	)

	tests := []struct {
		name     string
		message  interface{}
		validate func(t *testing.T, response mcp.JSONRPCMessage)
	}{
		{
			name: "Initialize request",
			message: mcp.JSONRPCRequest{
				JSONRPC: "2.0",
				ID:      1,
				Request: mcp.Request{
					Method: "initialize",
				},
			},
			validate: func(t *testing.T, response mcp.JSONRPCMessage) {
				resp, ok := response.(mcp.JSONRPCResponse)
				assert.True(t, ok)

				initResult, ok := resp.Result.(mcp.InitializeResult)
				assert.True(t, ok)

				assert.Equal(
					t,
					mcp.LATEST_PROTOCOL_VERSION,
					initResult.ProtocolVersion,
				)
				assert.Equal(t, "test-server", initResult.ServerInfo.Name)
				assert.Equal(t, "1.0.0", initResult.ServerInfo.Version)
			},
		},
		{
			name: "Ping request",
			message: mcp.JSONRPCRequest{
				JSONRPC: "2.0",
				ID:      1,
				Request: mcp.Request{
					Method: "ping",
				},
			},
			validate: func(t *testing.T, response mcp.JSONRPCMessage) {
				resp, ok := response.(mcp.JSONRPCResponse)
				assert.True(t, ok)

				_, ok = resp.Result.(mcp.EmptyResult)
				assert.True(t, ok)
			},
		},
		{
			name: "List resources",
			message: mcp.JSONRPCRequest{
				JSONRPC: "2.0",
				ID:      1,
				Request: mcp.Request{
					Method: "resources/list",
				},
			},
			validate: func(t *testing.T, response mcp.JSONRPCMessage) {
				resp, ok := response.(mcp.JSONRPCResponse)
				assert.True(t, ok)

				listResult, ok := resp.Result.(mcp.ListResourcesResult)
				assert.True(t, ok)
				assert.NotNil(t, listResult.Resources)
			},
		},
	}

	for _, tt := range tests {
		t.Run(tt.name, func(t *testing.T) {
			messageBytes, err := json.Marshal(tt.message)
			assert.NoError(t, err)
			header := map[string]string{"Authorization": "Bearer test"}
			response := server.HandleMessage(context.Background(), header, messageBytes)
			assert.NotNil(t, response)
			tt.validate(t, response)
		})
	}
}

func TestMCPServer_HandlePagination(t *testing.T) {
	server := createTestServer()
	cursor := base64.StdEncoding.EncodeToString([]byte("My Resource"))
	tests := []struct {
		name     string
		message  string
		validate func(t *testing.T, response mcp.JSONRPCMessage)
	}{
		{
			name: "List resources with cursor",
			message: fmt.Sprintf(`{
                    "jsonrpc": "2.0",
                    "id": 1,
                    "method": "resources/list",
                    "params": {
                        "cursor": "%s"
                    }
                }`, cursor),
			validate: func(t *testing.T, response mcp.JSONRPCMessage) {
				resp, ok := response.(mcp.JSONRPCResponse)
				assert.True(t, ok)

				listResult, ok := resp.Result.(mcp.ListResourcesResult)
				assert.True(t, ok)
				assert.NotNil(t, listResult.Resources)
				assert.Equal(t, mcp.Cursor(""), listResult.NextCursor)
			},
		},
	}

	for _, tt := range tests {
		t.Run(tt.name, func(t *testing.T) {
			header := map[string]string{"Authorization": "Bearer test"}
			response := server.HandleMessage(
				context.Background(),
				header,
				[]byte(tt.message),
			)
			tt.validate(t, response)
		})
	}
}

func TestMCPServer_HandleNotifications(t *testing.T) {
	server := createTestServer()
	notificationReceived := false

	server.AddNotificationHandler("notifications/initialized", func(ctx context.Context, notification mcp.JSONRPCNotification) {
		notificationReceived = true
	})

	message := `{
            "jsonrpc": "2.0",
            "method": "notifications/initialized"
        }`
	header := map[string]string{"Authorization": "Bearer test"}
	response := server.HandleMessage(context.Background(), header, []byte(message))
	assert.Nil(t, response)
	assert.True(t, notificationReceived)
}

func TestMCPServer_SendNotificationToClient(t *testing.T) {
	tests := []struct {
		name           string
		contextPrepare func(context.Context, *MCPServer) context.Context
		validate       func(*testing.T, context.Context, *MCPServer)
	}{
		{
			name: "no active session",
			contextPrepare: func(ctx context.Context, srv *MCPServer) context.Context {
				return ctx
			},
			validate: func(t *testing.T, ctx context.Context, srv *MCPServer) {
				require.Error(t, srv.SendNotificationToClient(ctx, "method", nil))
			},
		},
		{
			name: "uninit session",
			contextPrepare: func(ctx context.Context, srv *MCPServer) context.Context {
				return srv.WithContext(ctx, fakeSession{
					sessionID:           "test",
					notificationChannel: make(chan mcp.JSONRPCNotification, 10),
					initialized:         false,
				})
			},
			validate: func(t *testing.T, ctx context.Context, srv *MCPServer) {
				require.Error(t, srv.SendNotificationToClient(ctx, "method", nil))
				_, ok := ClientSessionFromContext(ctx).(fakeSession)
				require.True(t, ok, "session not found or of incorrect type")
			},
		},
		{
			name: "active session",
			contextPrepare: func(ctx context.Context, srv *MCPServer) context.Context {
				return srv.WithContext(ctx, fakeSession{
					sessionID:           "test",
					notificationChannel: make(chan mcp.JSONRPCNotification, 10),
					initialized:         true,
				})
			},
			validate: func(t *testing.T, ctx context.Context, srv *MCPServer) {
				for range 10 {
					require.NoError(t, srv.SendNotificationToClient(ctx, "method", nil))
				}
				session, ok := ClientSessionFromContext(ctx).(fakeSession)
				require.True(t, ok, "session not found or of incorrect type")
				for range 10 {
					select {
					case record := <-session.notificationChannel:
						assert.Equal(t, "method", record.Method)
					default:
						t.Errorf("notification not sent")
					}
				}
			},
		},
		{
			name: "session with blocked channel",
			contextPrepare: func(ctx context.Context, srv *MCPServer) context.Context {
				return srv.WithContext(ctx, fakeSession{
					sessionID:           "test",
					notificationChannel: make(chan mcp.JSONRPCNotification, 1),
					initialized:         true,
				})
			},
			validate: func(t *testing.T, ctx context.Context, srv *MCPServer) {
				require.NoError(t, srv.SendNotificationToClient(ctx, "method", nil))
				require.Error(t, srv.SendNotificationToClient(ctx, "method", nil))
			},
		},
	}
	for _, tt := range tests {
		t.Run(tt.name, func(t *testing.T) {
			server := NewMCPServer("test-server", "1.0.0")
			ctx := tt.contextPrepare(context.Background(), server)
			header := map[string]string{"Authorization": "Bearer test"}
			_ = server.HandleMessage(ctx, header, []byte(`{
				"jsonrpc": "2.0",
				"id": 1,
				"method": "initialize"
			}`))

			tt.validate(t, ctx, server)
		})
	}
}

func TestMCPServer_SendNotificationToAllClients(t *testing.T) {

	contextPrepare := func(ctx context.Context, srv *MCPServer) context.Context {
		// Create 5 active sessions
		for i := 0; i < 5; i++ {
			err := srv.RegisterSession(ctx, &fakeSession{
				sessionID:           fmt.Sprintf("test%d", i),
				notificationChannel: make(chan mcp.JSONRPCNotification, 10),
				initialized:         true,
			})
			require.NoError(t, err)
		}
		return ctx
	}

	validate := func(t *testing.T, ctx context.Context, srv *MCPServer) {
		// Send 10 notifications to all sessions
		for i := 0; i < 10; i++ {
			srv.SendNotificationToAllClients("method", map[string]any{
				"count": i,
			})
		}

		// Verify each session received all 10 notifications
		srv.sessions.Range(func(k, v any) bool {
			session := v.(ClientSession)
			fakeSess := session.(*fakeSession)
			notificationCount := 0

			// Read all notifications from the channel
			for notificationCount < 10 {
				select {
				case notification := <-fakeSess.notificationChannel:
					// Verify notification method
					assert.Equal(t, "method", notification.Method)
					// Verify count parameter
					count, ok := notification.Params.AdditionalFields["count"]
					assert.True(t, ok, "count parameter not found")
					assert.Equal(t, notificationCount, count.(int), "count should match notification count")
					notificationCount++
				case <-time.After(100 * time.Millisecond):
					t.Errorf("timeout waiting for notification %d for session %s", notificationCount, session.SessionID())
					return false
				}
			}

			// Verify no more notifications
			select {
			case notification := <-fakeSess.notificationChannel:
				t.Errorf("unexpected notification received: %v", notification)
			default:
				// Channel empty as expected
			}
			return true
		})
	}

	t.Run("all sessions", func(t *testing.T) {
		server := NewMCPServer("test-server", "1.0.0")
		ctx := contextPrepare(context.Background(), server)
		_ = server.HandleMessage(ctx, []byte(`{
				"jsonrpc": "2.0",
				"id": 1,
				"method": "initialize"
			}`))
		validate(t, ctx, server)
	})
}

func TestMCPServer_PromptHandling(t *testing.T) {
	server := NewMCPServer("test-server", "1.0.0",
		WithPromptCapabilities(true),
	)

	// Add a test prompt
	testPrompt := mcp.Prompt{
		Name:        "test-prompt",
		Description: "A test prompt",
		Arguments: []mcp.PromptArgument{
			{
				Name:        "arg1",
				Description: "First argument",
			},
		},
	}

	server.AddPrompt(
		testPrompt,
		func(ctx context.Context, request mcp.GetPromptRequest) (*mcp.GetPromptResult, error) {
			return &mcp.GetPromptResult{
				Messages: []mcp.PromptMessage{
					{
						Role: mcp.RoleAssistant,
						Content: mcp.TextContent{
							Type: "text",
							Text: "Test prompt with arg1: " + request.Params.Arguments["arg1"],
						},
					},
				},
			}, nil
		},
	)

	tests := []struct {
		name     string
		message  string
		validate func(t *testing.T, response mcp.JSONRPCMessage)
	}{
		{
			name: "List prompts",
			message: `{
                "jsonrpc": "2.0",
                "id": 1,
                "method": "prompts/list"
            }`,
			validate: func(t *testing.T, response mcp.JSONRPCMessage) {
				resp, ok := response.(mcp.JSONRPCResponse)
				assert.True(t, ok)

				result, ok := resp.Result.(mcp.ListPromptsResult)
				assert.True(t, ok)
				assert.Len(t, result.Prompts, 1)
				assert.Equal(t, "test-prompt", result.Prompts[0].Name)
				assert.Equal(t, "A test prompt", result.Prompts[0].Description)
			},
		},
		{
			name: "Get prompt",
			message: `{
                "jsonrpc": "2.0",
                "id": 1,
                "method": "prompts/get",
                "params": {
                    "name": "test-prompt",
                    "arguments": {
                        "arg1": "test-value"
                    }
                }
            }`,
			validate: func(t *testing.T, response mcp.JSONRPCMessage) {
				resp, ok := response.(mcp.JSONRPCResponse)
				assert.True(t, ok)

				result, ok := resp.Result.(mcp.GetPromptResult)
				assert.True(t, ok)
				assert.Len(t, result.Messages, 1)
				textContent, ok := result.Messages[0].Content.(mcp.TextContent)
				assert.True(t, ok)
				assert.Equal(
					t,
					"Test prompt with arg1: test-value",
					textContent.Text,
				)
			},
		},
		{
			name: "Get prompt with missing argument",
			message: `{
                "jsonrpc": "2.0",
                "id": 1,
                "method": "prompts/get",
                "params": {
                    "name": "test-prompt",
                    "arguments": {}
                }
            }`,
			validate: func(t *testing.T, response mcp.JSONRPCMessage) {
				resp, ok := response.(mcp.JSONRPCResponse)
				assert.True(t, ok)

				result, ok := resp.Result.(mcp.GetPromptResult)
				assert.True(t, ok)
				assert.Len(t, result.Messages, 1)
				textContent, ok := result.Messages[0].Content.(mcp.TextContent)
				assert.True(t, ok)
				assert.Equal(t, "Test prompt with arg1: ", textContent.Text)
			},
		},
	}

	for _, tt := range tests {
		t.Run(tt.name, func(t *testing.T) {
			header := map[string]string{"Authorization": "Bearer test"}
			response := server.HandleMessage(
				context.Background(),
				header,
				[]byte(tt.message),
			)
			tt.validate(t, response)
		})
	}
}

func TestMCPServer_HandleInvalidMessages(t *testing.T) {
	var errs []error
	hooks := &Hooks{}
	hooks.AddOnError(func(ctx context.Context, id any, method mcp.MCPMethod, message any, err error) {
		errs = append(errs, err)
	})

	server := NewMCPServer("test-server", "1.0.0", WithHooks(hooks))

	tests := []struct {
		name        string
		message     string
		expectedErr int
		validateErr func(t *testing.T, err error)
	}{
		{
			name:        "Invalid JSON",
			message:     `{"jsonrpc": "2.0", "id": 1, "method": "initialize"`,
			expectedErr: mcp.PARSE_ERROR,
		},
		{
			name:        "Invalid method",
			message:     `{"jsonrpc": "2.0", "id": 1, "method": "nonexistent"}`,
			expectedErr: mcp.METHOD_NOT_FOUND,
		},
		{
			name:        "Invalid parameters",
			message:     `{"jsonrpc": "2.0", "id": 1, "method": "initialize", "params": "invalid"}`,
			expectedErr: mcp.INVALID_REQUEST,
			validateErr: func(t *testing.T, err error) {
				unparsableErr := &UnparsableMessageError{}
				ok := errors.As(err, &unparsableErr)
				assert.True(t, ok, "Error should be UnparsableMessageError")
				assert.Equal(t, mcp.MethodInitialize, unparsableErr.GetMethod())
				assert.Equal(t, json.RawMessage(`{"jsonrpc": "2.0", "id": 1, "method": "initialize", "params": "invalid"}`), unparsableErr.GetMessage())
			},
		},
		{
			name:        "Missing JSONRPC version",
			message:     `{"id": 1, "method": "initialize"}`,
			expectedErr: mcp.INVALID_REQUEST,
		},
	}

	for _, tt := range tests {
		t.Run(tt.name, func(t *testing.T) {
			errs = nil // Reset errors for each test case
			header := map[string]string{"Authorization": "Bearer test"}
			response := server.HandleMessage(
				context.Background(),
				header,
				[]byte(tt.message),
			)
			assert.NotNil(t, response)

			errorResponse, ok := response.(mcp.JSONRPCError)
			assert.True(t, ok)
			assert.Equal(t, tt.expectedErr, errorResponse.Error.Code)

			if tt.validateErr != nil {
				require.Len(t, errs, 1, "Expected exactly one error")
				tt.validateErr(t, errs[0])
			}
		})
	}
}

func TestMCPServer_HandleUndefinedHandlers(t *testing.T) {
	var errs []error
	type beforeResult struct {
		method  mcp.MCPMethod
		message any
	}
	type afterResult struct {
		method  mcp.MCPMethod
		message any
		result  any
	}
	var beforeResults []beforeResult
	var afterResults []afterResult
	hooks := &Hooks{}
	hooks.AddOnError(func(ctx context.Context, id any, method mcp.MCPMethod, message any, err error) {
		errs = append(errs, err)
	})
	hooks.AddBeforeAny(func(ctx context.Context, id any, method mcp.MCPMethod, message any) {
		beforeResults = append(beforeResults, beforeResult{method, message})
	})
	hooks.AddOnSuccess(func(ctx context.Context, id any, method mcp.MCPMethod, message any, result any) {
		afterResults = append(afterResults, afterResult{method, message, result})
	})

	server := NewMCPServer("test-server", "1.0.0",
		WithResourceCapabilities(true, true),
		WithPromptCapabilities(true),
		WithToolCapabilities(true),
		WithHooks(hooks),
	)

	// Add a test tool to enable tool capabilities
	server.AddTool(mcp.Tool{
		Name:        "test-tool",
		Description: "Test tool",
		InputSchema: mcp.ToolInputSchema{
			Type:       "object",
			Properties: map[string]interface{}{},
		},
		Annotations: mcp.ToolAnnotation{
			Title:           "test-tool",
			ReadOnlyHint:    true,
			DestructiveHint: false,
			IdempotentHint:  false,
			OpenWorldHint:   false,
		},
	}, func(ctx context.Context, request mcp.CallToolRequest) (*mcp.CallToolResult, error) {
		return &mcp.CallToolResult{}, nil
	})

	tests := []struct {
		name              string
		message           string
		expectedErr       int
		validateCallbacks func(t *testing.T, err error, beforeResults beforeResult)
	}{
		{
			name: "Undefined tool",
			message: `{
                    "jsonrpc": "2.0",
                    "id": 1,
                    "method": "tools/call",
                    "params": {
                        "name": "undefined-tool",
                        "arguments": {}
                    }
                }`,
			expectedErr: mcp.INVALID_PARAMS,
			validateCallbacks: func(t *testing.T, err error, beforeResults beforeResult) {
				assert.Equal(t, mcp.MethodToolsCall, beforeResults.method)
				assert.True(t, errors.Is(err, ErrToolNotFound))
			},
		},
		{
			name: "Undefined prompt",
			message: `{
                    "jsonrpc": "2.0",
                    "id": 1,
                    "method": "prompts/get",
                    "params": {
                        "name": "undefined-prompt",
                        "arguments": {}
                    }
                }`,
			expectedErr: mcp.INVALID_PARAMS,
			validateCallbacks: func(t *testing.T, err error, beforeResults beforeResult) {
				assert.Equal(t, mcp.MethodPromptsGet, beforeResults.method)
				assert.True(t, errors.Is(err, ErrPromptNotFound))
			},
		},
		{
			name: "Undefined resource",
			message: `{
                    "jsonrpc": "2.0",
                    "id": 1,
                    "method": "resources/read",
                    "params": {
                        "uri": "undefined-resource"
                    }
                }`,
			expectedErr: mcp.RESOURCE_NOT_FOUND,
			validateCallbacks: func(t *testing.T, err error, beforeResults beforeResult) {
				assert.Equal(t, mcp.MethodResourcesRead, beforeResults.method)
				assert.True(t, errors.Is(err, ErrResourceNotFound))
			},
		},
	}

	for _, tt := range tests {
		t.Run(tt.name, func(t *testing.T) {
			errs = nil // Reset errors for each test case
			beforeResults = nil
			header := map[string]string{"Authorization": "Bearer test"}
			response := server.HandleMessage(
				context.Background(),
				header,
				[]byte(tt.message),
			)
			assert.NotNil(t, response)

			errorResponse, ok := response.(mcp.JSONRPCError)
			assert.True(t, ok)
			assert.Equal(t, tt.expectedErr, errorResponse.Error.Code)

			if tt.validateCallbacks != nil {
				require.Len(t, errs, 1, "Expected exactly one error")
				require.Len(t, beforeResults, 1, "Expected exactly one before result")
				require.Len(t, afterResults, 0, "Expected no after results because these calls generate errors")
				tt.validateCallbacks(t, errs[0], beforeResults[0])
			}
		})
	}
}

func TestMCPServer_HandleMethodsWithoutCapabilities(t *testing.T) {
	var errs []error
	hooks := &Hooks{}
	hooks.AddOnError(func(ctx context.Context, id any, method mcp.MCPMethod, message any, err error) {
		errs = append(errs, err)
	})
	hooksOption := WithHooks(hooks)

	tests := []struct {
		name        string
		message     string
		options     []ServerOption
		expectedErr int
		errString   string
	}{
		{
			name: "Tools without capabilities",
			message: `{
                    "jsonrpc": "2.0",
                    "id": 1,
                    "method": "tools/call",
                    "params": {
                        "name": "test-tool"
                    }
                }`,
			options:     []ServerOption{hooksOption}, // No capabilities at all
			expectedErr: mcp.METHOD_NOT_FOUND,
			errString:   "tools",
		},
		{
			name: "Prompts without capabilities",
			message: `{
                    "jsonrpc": "2.0",
                    "id": 1,
                    "method": "prompts/get",
                    "params": {
                        "name": "test-prompt"
                    }
                }`,
			options:     []ServerOption{hooksOption}, // No capabilities at all
			expectedErr: mcp.METHOD_NOT_FOUND,
			errString:   "prompts",
		},
		{
			name: "Resources without capabilities",
			message: `{
                    "jsonrpc": "2.0",
                    "id": 1,
                    "method": "resources/read",
                    "params": {
                        "uri": "test-resource"
                    }
                }`,
			options:     []ServerOption{hooksOption}, // No capabilities at all
			expectedErr: mcp.METHOD_NOT_FOUND,
			errString:   "resources",
		},
	}

	for _, tt := range tests {
		t.Run(tt.name, func(t *testing.T) {
			errs = nil // Reset errors for each test case

			server := NewMCPServer("test-server", "1.0.0", tt.options...)
			header := map[string]string{"Authorization": "Bearer test"}
			response := server.HandleMessage(
				context.Background(),
				header,
				[]byte(tt.message),
			)
			assert.NotNil(t, response)

			errorResponse, ok := response.(mcp.JSONRPCError)
			assert.True(t, ok)
			assert.Equal(t, tt.expectedErr, errorResponse.Error.Code)

			require.Len(t, errs, 1, "Expected exactly one error")
			assert.True(t, errors.Is(errs[0], ErrUnsupported), "Error should be ErrUnsupported but was %v", errs[0])
			assert.Contains(t, errs[0].Error(), tt.errString)
		})
	}
}

func TestMCPServer_Instructions(t *testing.T) {
	tests := []struct {
		name         string
		instructions string
		validate     func(t *testing.T, response mcp.JSONRPCMessage)
	}{
		{
			name:         "No instructions",
			instructions: "",
			validate: func(t *testing.T, response mcp.JSONRPCMessage) {
				resp, ok := response.(mcp.JSONRPCResponse)
				assert.True(t, ok)

				initResult, ok := resp.Result.(mcp.InitializeResult)
				assert.True(t, ok)
				assert.Equal(t, "", initResult.Instructions)
			},
		},
		{
			name:         "With instructions",
			instructions: "These are test instructions for the client.",
			validate: func(t *testing.T, response mcp.JSONRPCMessage) {
				resp, ok := response.(mcp.JSONRPCResponse)
				assert.True(t, ok)

				initResult, ok := resp.Result.(mcp.InitializeResult)
				assert.True(t, ok)
				assert.Equal(t, "These are test instructions for the client.", initResult.Instructions)
			},
		},
		{
			name:         "With multiline instructions",
			instructions: "Line 1\nLine 2\nLine 3",
			validate: func(t *testing.T, response mcp.JSONRPCMessage) {
				resp, ok := response.(mcp.JSONRPCResponse)
				assert.True(t, ok)

				initResult, ok := resp.Result.(mcp.InitializeResult)
				assert.True(t, ok)
				assert.Equal(t, "Line 1\nLine 2\nLine 3", initResult.Instructions)
			},
		},
	}

	for _, tt := range tests {
		t.Run(tt.name, func(t *testing.T) {
			var server *MCPServer
			if tt.instructions == "" {
				server = NewMCPServer("test-server", "1.0.0")
			} else {
				server = NewMCPServer("test-server", "1.0.0", WithInstructions(tt.instructions))
			}

			message := mcp.JSONRPCRequest{
				JSONRPC: "2.0",
				ID:      1,
				Request: mcp.Request{
					Method: "initialize",
				},
			}
			messageBytes, err := json.Marshal(message)
			assert.NoError(t, err)
			header := map[string]string{"Authorization": "Bearer test"}
			response := server.HandleMessage(context.Background(), header, messageBytes)
			tt.validate(t, response)
		})
	}
}

func TestMCPServer_ResourceTemplates(t *testing.T) {
	server := NewMCPServer("test-server", "1.0.0",
		WithResourceCapabilities(true, true),
	)

	server.AddResourceTemplate(
		mcp.NewResourceTemplate(
			"test://{a}/test-resource{/b*}",
			"My Resource",
		),
		func(ctx context.Context, request mcp.ReadResourceRequest) ([]mcp.ResourceContents, error) {
			a := request.Params.Arguments["a"].([]string)
			b := request.Params.Arguments["b"].([]string)
			// Validate that the template arguments are passed correctly to the handler
			assert.Equal(t, []string{"something"}, a)
			assert.Equal(t, []string{"a", "b", "c"}, b)
			return []mcp.ResourceContents{
				mcp.TextResourceContents{
					URI:      "test://something/test-resource/a/b/c",
					MIMEType: "text/plain",
					Text:     "test content: " + a[0],
				},
			}, nil
		},
	)

	listMessage := `{
		"jsonrpc": "2.0",
		"id": 1,
		"method": "resources/templates/list"
	}`

	message := `{
		"jsonrpc": "2.0",
		"id": 2,
		"method": "resources/read",
		"params": {
			"uri": "test://something/test-resource/a/b/c"
		}
	}`

	t.Run("Get resource template", func(t *testing.T) {
		header := map[string]string{"Authorization": "Bearer test"}
		response := server.HandleMessage(
			context.Background(),
			header,
			[]byte(listMessage),
		)
		assert.NotNil(t, response)

		resp, ok := response.(mcp.JSONRPCResponse)
		assert.True(t, ok)
		listResult, ok := resp.Result.(mcp.ListResourceTemplatesResult)
		assert.True(t, ok)
		assert.Len(t, listResult.ResourceTemplates, 1)
		assert.Equal(t, "My Resource", listResult.ResourceTemplates[0].Name)
		template, err := json.Marshal(listResult.ResourceTemplates[0])
		assert.NoError(t, err)

		// Need to serialize the json to map[string]string to validate the URITemplate is correctly marshalled
		var resourceTemplate map[string]string
		err = json.Unmarshal(template, &resourceTemplate)
		assert.NoError(t, err)

		assert.Equal(t, "test://{a}/test-resource{/b*}", resourceTemplate["uriTemplate"])
		response = server.HandleMessage(
			context.Background(),
			header,
			[]byte(message),
		)

		assert.NotNil(t, response)

		resp, ok = response.(mcp.JSONRPCResponse)
		assert.True(t, ok)
		// Validate that the resource values are returned correctly
		result, ok := resp.Result.(mcp.ReadResourceResult)
		assert.True(t, ok)
		assert.Len(t, result.Contents, 1)
		resultContent, ok := result.Contents[0].(mcp.TextResourceContents)
		assert.True(t, ok)
		assert.Equal(t, "test://something/test-resource/a/b/c", resultContent.URI)
		assert.Equal(t, "text/plain", resultContent.MIMEType)
		assert.Equal(t, "test content: something", resultContent.Text)
	})
}

func createTestServer() *MCPServer {
	server := NewMCPServer("test-server", "1.0.0",
		WithResourceCapabilities(true, true),
		WithPromptCapabilities(true),
		WithPaginationLimit(2),
	)

	server.AddResource(
		mcp.Resource{
			URI:  "resource://testresource",
			Name: "My Resource",
		},
		func(ctx context.Context, request mcp.ReadResourceRequest) ([]mcp.ResourceContents, error) {
			return []mcp.ResourceContents{
				mcp.TextResourceContents{
					URI:      "resource://testresource",
					MIMEType: "text/plain",
					Text:     "test content",
				},
			}, nil
		},
	)

	server.AddTool(
		mcp.Tool{
			Name:        "test-tool",
			Description: "Test tool",
		},
		func(ctx context.Context, request mcp.CallToolRequest) (*mcp.CallToolResult, error) {
			return &mcp.CallToolResult{
				Content: []mcp.Content{
					mcp.TextContent{
						Type: "text",
						Text: "test result",
					},
				},
			}, nil
		},
	)

	return server
}

type fakeSession struct {
	sessionID           string
	notificationChannel chan mcp.JSONRPCNotification
	initialized         bool
}

func (f fakeSession) SessionID() string {
	return f.sessionID
}

func (f fakeSession) NotificationChannel() chan<- mcp.JSONRPCNotification {
	return f.notificationChannel
}

func (f fakeSession) Initialize() {
}

func (f fakeSession) Initialized() bool {
	return f.initialized
}

var _ ClientSession = fakeSession{}

func TestMCPServer_WithHooks(t *testing.T) {
	// Create hook counters to verify calls
	var (
		beforeAnyCount               int
		onSuccessCount               int
		onErrorCount                 int
		beforePingCount              int
		afterPingCount               int
		beforeToolsCount             int
		afterToolsCount              int
		onRequestInitializationCount int
	)

	// Collectors for message and result types
	var beforeAnyMessages []any
	var onSuccessData []struct {
		msg any
		res any
	}
	var beforePingMessages []*mcp.PingRequest
	var afterPingData []struct {
		msg *mcp.PingRequest
		res *mcp.EmptyResult
	}

	// Initialize hook handlers
	hooks := &Hooks{}

	// Register "any" hooks with type verification
	hooks.AddBeforeAny(func(ctx context.Context, id any, method mcp.MCPMethod, message any) {
		beforeAnyCount++
		// Only collect ping messages for our test
		if method == mcp.MethodPing {
			beforeAnyMessages = append(beforeAnyMessages, message)
		}
	})

	hooks.AddOnSuccess(func(ctx context.Context, id any, method mcp.MCPMethod, message any, result any) {
		onSuccessCount++
		// Only collect ping responses for our test
		if method == mcp.MethodPing {
			onSuccessData = append(onSuccessData, struct {
				msg any
				res any
			}{message, result})
		}
	})

	hooks.AddOnError(func(ctx context.Context, id any, method mcp.MCPMethod, message any, err error) {
		onErrorCount++
	})

	// Register method-specific hooks with type verification
	hooks.AddBeforePing(func(ctx context.Context, id any, message *mcp.PingRequest) {
		beforePingCount++
		beforePingMessages = append(beforePingMessages, message)
	})

	hooks.AddAfterPing(func(ctx context.Context, id any, message *mcp.PingRequest, result *mcp.EmptyResult) {
		afterPingCount++
		afterPingData = append(afterPingData, struct {
			msg *mcp.PingRequest
			res *mcp.EmptyResult
		}{message, result})
	})

	hooks.AddBeforeListTools(func(ctx context.Context, id any, message *mcp.ListToolsRequest) {
		beforeToolsCount++
	})

	hooks.AddAfterListTools(func(ctx context.Context, id any, message *mcp.ListToolsRequest, result *mcp.ListToolsResult) {
		afterToolsCount++
	})

	hooks.AddOnRequestInitialization(func(ctx context.Context, id any, message any) error {
		onRequestInitializationCount++
		return nil
	})

	// Create a server with the hooks
	server := NewMCPServer(
		"test-server",
		"1.0.0",
		WithHooks(hooks),
		WithToolCapabilities(true),
	)

	// Add a test tool
	server.AddTool(
		mcp.NewTool("test-tool"),
		func(ctx context.Context, request mcp.CallToolRequest) (*mcp.CallToolResult, error) {
			return &mcp.CallToolResult{}, nil
		},
	)
	header := map[string]string{"Authorization": "Bearer test"}
	// Initialize the server
	_ = server.HandleMessage(context.Background(), header, []byte(`{
		"jsonrpc": "2.0",
		"id": 1,
		"method": "initialize"
	}`))

	// Test 1: Verify ping method hooks
	pingResponse := server.HandleMessage(context.Background(), header, []byte(`{
		"jsonrpc": "2.0",
		"id": 2,
		"method": "ping"
	}`))

	// Verify success response
	assert.IsType(t, mcp.JSONRPCResponse{}, pingResponse)

	// Test 2: Verify tools/list method hooks
	toolsListResponse := server.HandleMessage(context.Background(), header, []byte(`{
		"jsonrpc": "2.0",
		"id": 3,
		"method": "tools/list"
	}`))

	// Verify success response
	assert.IsType(t, mcp.JSONRPCResponse{}, toolsListResponse)

	// Test 3: Verify error hooks with invalid tool
	errorResponse := server.HandleMessage(context.Background(), header, []byte(`{
		"jsonrpc": "2.0",
		"id": 4,
		"method": "tools/call",
		"params": {
			"name": "non-existent-tool"
		}
	}`))

	// Verify error response
	assert.IsType(t, mcp.JSONRPCError{}, errorResponse)

	// Verify hook counts

	// Method-specific hooks should be called exactly once
	assert.Equal(t, 1, beforePingCount, "beforePing should be called once")
	assert.Equal(t, 1, afterPingCount, "afterPing should be called once")
	assert.Equal(t, 1, beforeToolsCount, "beforeListTools should be called once")
	assert.Equal(t, 1, afterToolsCount, "afterListTools should be called once")
	// General hooks should be called for all methods
	// beforeAny is called for all 4 methods (initialize, ping, tools/list, tools/call)
	assert.Equal(t, 4, beforeAnyCount, "beforeAny should be called for each method")
	// onRequestInitialization is called for all 4 methods (initialize, ping, tools/list, tools/call)
	assert.Equal(t, 4, onRequestInitializationCount, "onRequestInitializationCount should be called for each method")
	// onSuccess is called for all 3 success methods (initialize, ping, tools/list)
	assert.Equal(t, 3, onSuccessCount, "onSuccess should be called after all successful invocations")

	// Error hook should be called once for the failed tools/call
	assert.Equal(t, 1, onErrorCount, "onError should be called once")

	// Verify type matching between BeforeAny and BeforePing
	require.Len(t, beforePingMessages, 1, "Expected one BeforePing message")
	require.Len(t, beforeAnyMessages, 1, "Expected one BeforeAny Ping message")
	assert.IsType(t, beforePingMessages[0], beforeAnyMessages[0], "BeforeAny message should be same type as BeforePing message")

	// Verify type matching between OnSuccess and AfterPing
	require.Len(t, afterPingData, 1, "Expected one AfterPing message/result pair")
	require.Len(t, onSuccessData, 1, "Expected one OnSuccess Ping message/result pair")
	assert.IsType(t, afterPingData[0].msg, onSuccessData[0].msg, "OnSuccess message should be same type as AfterPing message")
	assert.IsType(t, afterPingData[0].res, onSuccessData[0].res, "OnSuccess result should be same type as AfterPing result")
}

func TestMCPServer_SessionHooks(t *testing.T) {
	var (
		registerCalled   bool
		unregisterCalled bool

		registeredContext   context.Context
		unregisteredContext context.Context

		registeredSession   ClientSession
		unregisteredSession ClientSession
	)

	hooks := &Hooks{}
	hooks.AddOnRegisterSession(func(ctx context.Context, session ClientSession) {
		registerCalled = true
		registeredContext = ctx
		registeredSession = session
	})
	hooks.AddOnUnregisterSession(func(ctx context.Context, session ClientSession) {
		unregisterCalled = true
		unregisteredContext = ctx
		unregisteredSession = session
	})

	server := NewMCPServer(
		"test-server",
		"1.0.0",
		WithHooks(hooks),
	)

	testSession := &fakeSession{
		sessionID:           "test-session-id",
		notificationChannel: make(chan mcp.JSONRPCNotification, 5),
		initialized:         false,
	}

	ctx := context.WithoutCancel(context.Background())
	err := server.RegisterSession(ctx, testSession)
	require.NoError(t, err)

	assert.True(t, registerCalled, "Register session hook was not called")
	assert.Equal(t, testSession.SessionID(), registeredSession.SessionID(),
		"Register hook received wrong session")

	server.UnregisterSession(ctx, testSession.SessionID())

	assert.True(t, unregisterCalled, "Unregister session hook was not called")
	assert.Equal(t, testSession.SessionID(), unregisteredSession.SessionID(),
		"Unregister hook received wrong session")

	assert.Equal(t, ctx, unregisteredContext, "Unregister hook received wrong context")
	assert.Equal(t, ctx, registeredContext, "Register hook received wrong context")
}

func TestMCPServer_SessionHooks_NilHooks(t *testing.T) {
	server := NewMCPServer("test-server", "1.0.0")

	testSession := &fakeSession{
		sessionID:           "test-session-id",
		notificationChannel: make(chan mcp.JSONRPCNotification, 5),
		initialized:         false,
	}

	ctx := context.WithoutCancel(context.Background())
	err := server.RegisterSession(ctx, testSession)
	require.NoError(t, err)

	server.UnregisterSession(ctx, testSession.SessionID())
}

func TestMCPServer_WithRecover(t *testing.T) {
	panicToolHandler := func(ctx context.Context, request mcp.CallToolRequest) (*mcp.CallToolResult, error) {
		panic("test panic")
	}

	server := NewMCPServer(
		"test-server",
		"1.0.0",
		WithRecovery(),
	)

	server.AddTool(
		mcp.NewTool("panic-tool"),
		panicToolHandler,
	)
	header := map[string]string{"Authorization": "Bearer test"}
	response := server.HandleMessage(context.Background(), header, []byte(`{
		"jsonrpc": "2.0",
		"id": 4,
		"method": "tools/call",
		"params": {
			"name": "panic-tool"
		}
	}`))

	errorResponse, ok := response.(mcp.JSONRPCError)

	require.True(t, ok)
	assert.Equal(t, mcp.INTERNAL_ERROR, errorResponse.Error.Code)
	assert.Equal(t, "panic recovered in panic-tool tool handler: test panic", errorResponse.Error.Message)
	assert.Nil(t, errorResponse.Error.Data)
}<|MERGE_RESOLUTION|>--- conflicted
+++ resolved
@@ -312,14 +312,9 @@
 	for _, tt := range tests {
 		t.Run(tt.name, func(t *testing.T) {
 			ctx := context.Background()
-<<<<<<< HEAD
-			server := NewMCPServer("test-server", "1.0.0")
+			server := NewMCPServer("test-server", "1.0.0", WithToolCapabilities(true))
 			header := map[string]string{"Authorization": "Bearer test"}
 			_ = server.HandleMessage(ctx, header, []byte(`{
-=======
-			server := NewMCPServer("test-server", "1.0.0", WithToolCapabilities(true))
-			_ = server.HandleMessage(ctx, []byte(`{
->>>>>>> df736673
 				"jsonrpc": "2.0",
 				"id": 1,
 				"method": "initialize"
@@ -641,7 +636,8 @@
 	t.Run("all sessions", func(t *testing.T) {
 		server := NewMCPServer("test-server", "1.0.0")
 		ctx := contextPrepare(context.Background(), server)
-		_ = server.HandleMessage(ctx, []byte(`{
+		header := map[string]string{"Authorization": "Bearer test"}
+		_ = server.HandleMessage(ctx, header, []byte(`{
 				"jsonrpc": "2.0",
 				"id": 1,
 				"method": "initialize"
