// Package server provides MCP (Model Control Protocol) server implementations.
package server

import (
	"context"
	"encoding/base64"
	"encoding/json"
	"errors"
	"fmt"
	"reflect"
	"sort"
	"sync"

	"github.com/mark3labs/mcp-go/mcp"
)

// resourceEntry holds both a resource and its handler
type resourceEntry struct {
	resource mcp.Resource
	handler  ResourceHandlerFunc
}

// resourceTemplateEntry holds both a template and its handler
type resourceTemplateEntry struct {
	template mcp.ResourceTemplate
	handler  ResourceTemplateHandlerFunc
}

// ServerOption is a function that configures an MCPServer.
type ServerOption func(*MCPServer)

// ResourceHandlerFunc is a function that returns resource contents.
type ResourceHandlerFunc func(ctx context.Context, request mcp.ReadResourceRequest) ([]mcp.ResourceContents, error)

// ResourceTemplateHandlerFunc is a function that returns a resource template.
type ResourceTemplateHandlerFunc func(ctx context.Context, request mcp.ReadResourceRequest) ([]mcp.ResourceContents, error)

// PromptHandlerFunc handles prompt requests with given arguments.
type PromptHandlerFunc func(ctx context.Context, request mcp.GetPromptRequest) (*mcp.GetPromptResult, error)

// ToolHandlerFunc handles tool calls with given arguments.
type ToolHandlerFunc func(ctx context.Context, request mcp.CallToolRequest) (*mcp.CallToolResult, error)

// ToolHandlerMiddleware is a middleware function that wraps a ToolHandlerFunc.
type ToolHandlerMiddleware func(ToolHandlerFunc) ToolHandlerFunc

// ServerTool combines a Tool with its ToolHandlerFunc.
type ServerTool struct {
	Tool    mcp.Tool
	Handler ToolHandlerFunc
}

// ClientSession represents an active session that can be used by MCPServer to interact with client.
type ClientSession interface {
	// Initialize marks session as fully initialized and ready for notifications
	Initialize()
	// Initialized returns if session is ready to accept notifications
	Initialized() bool
	// NotificationChannel provides a channel suitable for sending notifications to client.
	NotificationChannel() chan<- mcp.JSONRPCNotification
	// SessionID is a unique identifier used to track user session.
	SessionID() string
}

// clientSessionKey is the context key for storing current client notification channel.
type clientSessionKey struct{}

// ClientSessionFromContext retrieves current client notification context from context.
func ClientSessionFromContext(ctx context.Context) ClientSession {
	if session, ok := ctx.Value(clientSessionKey{}).(ClientSession); ok {
		return session
	}
	return nil
}

// UnparsableMessageError is attached to the RequestError when json.Unmarshal
// fails on the request.
type UnparsableMessageError struct {
	message json.RawMessage
	method  mcp.MCPMethod
	err     error
}

func (e *UnparsableMessageError) Error() string {
	return fmt.Sprintf("unparsable %s request: %s", e.method, e.err)
}

func (e *UnparsableMessageError) Unwrap() error {
	return e.err
}

func (e *UnparsableMessageError) GetMessage() json.RawMessage {
	return e.message
}

func (e *UnparsableMessageError) GetMethod() mcp.MCPMethod {
	return e.method
}

// RequestError is an error that can be converted to a JSON-RPC error.
// Implements Unwrap() to allow inspecting the error chain.
type requestError struct {
	id   any
	code int
	err  error
}

func (e *requestError) Error() string {
	return fmt.Sprintf("request error: %s", e.err)
}

func (e *requestError) ToJSONRPCError() mcp.JSONRPCError {
	return mcp.JSONRPCError{
		JSONRPC: mcp.JSONRPC_VERSION,
		ID:      e.id,
		Error: struct {
			Code    int    `json:"code"`
			Message string `json:"message"`
			Data    any    `json:"data,omitempty"`
		}{
			Code:    e.code,
			Message: e.err.Error(),
		},
	}
}

func (e *requestError) Unwrap() error {
	return e.err
}

var (
	ErrUnsupported      = errors.New("not supported")
	ErrResourceNotFound = errors.New("resource not found")
	ErrPromptNotFound   = errors.New("prompt not found")
	ErrToolNotFound     = errors.New("tool not found")
)

// NotificationHandlerFunc handles incoming notifications.
type NotificationHandlerFunc func(ctx context.Context, notification mcp.JSONRPCNotification)

// MCPServer implements a Model Control Protocol server that can handle various types of requests
// including resources, prompts, and tools.
type MCPServer struct {
	// Separate mutexes for different resource types
	resourcesMu            sync.RWMutex
	promptsMu              sync.RWMutex
	toolsMu                sync.RWMutex
	middlewareMu           sync.RWMutex
	notificationHandlersMu sync.RWMutex
	capabilitiesMu         sync.RWMutex

	name                   string
	version                string
	instructions           string
	resources              map[string]resourceEntry
	resourceTemplates      map[string]resourceTemplateEntry
	prompts                map[string]mcp.Prompt
	promptHandlers         map[string]PromptHandlerFunc
	tools                  map[string]ServerTool
	toolHandlerMiddlewares []ToolHandlerMiddleware
	notificationHandlers   map[string]NotificationHandlerFunc
	capabilities           serverCapabilities
	paginationLimit        *int
	sessions               sync.Map
	hooks                  *Hooks
}

// serverKey is the context key for storing the server instance
type serverKey struct{}

// ServerFromContext retrieves the MCPServer instance from a context
func ServerFromContext(ctx context.Context) *MCPServer {
	if srv, ok := ctx.Value(serverKey{}).(*MCPServer); ok {
		return srv
	}
	return nil
}

// WithPaginationLimit sets the pagination limit for the server.
func WithPaginationLimit(limit int) ServerOption {
	return func(s *MCPServer) {
		s.paginationLimit = &limit
	}
}

// WithContext sets the current client session and returns the provided context
func (s *MCPServer) WithContext(
	ctx context.Context,
	session ClientSession,
) context.Context {
	return context.WithValue(ctx, clientSessionKey{}, session)
}

// RegisterSession saves session that should be notified in case if some server attributes changed.
func (s *MCPServer) RegisterSession(
	ctx context.Context,
	session ClientSession,
) error {
	sessionID := session.SessionID()
	if _, exists := s.sessions.LoadOrStore(sessionID, session); exists {
		return fmt.Errorf("session %s is already registered", sessionID)
	}
	s.hooks.RegisterSession(ctx, session)
	return nil
}

// UnregisterSession removes from storage session that is shut down.
func (s *MCPServer) UnregisterSession(
	ctx context.Context,
	sessionID string,
) {
	session, _ := s.sessions.LoadAndDelete(sessionID)
	s.hooks.UnregisterSession(ctx, session.(ClientSession))
}

// SendNotificationToAllClients sends a notification to all the currently active clients.
func (s *MCPServer) SendNotificationToAllClients(
	method string,
	params map[string]any,
) {
	notification := mcp.JSONRPCNotification{
		JSONRPC: mcp.JSONRPC_VERSION,
		Notification: mcp.Notification{
			Method: method,
			Params: mcp.NotificationParams{
				AdditionalFields: params,
			},
		},
	}

	s.sessions.Range(func(k, v any) bool {
		if session, ok := v.(ClientSession); ok && session.Initialized() {
			select {
			case session.NotificationChannel() <- notification:
			default:
				// TODO: log blocked channel in the future versions
			}
		}
		return true
	})
}

// SendNotificationToClient sends a notification to the current client
func (s *MCPServer) SendNotificationToClient(
	ctx context.Context,
	method string,
	params map[string]any,
) error {
	session := ClientSessionFromContext(ctx)
	if session == nil || !session.Initialized() {
		return fmt.Errorf("notification channel not initialized")
	}

	notification := mcp.JSONRPCNotification{
		JSONRPC: mcp.JSONRPC_VERSION,
		Notification: mcp.Notification{
			Method: method,
			Params: mcp.NotificationParams{
				AdditionalFields: params,
			},
		},
	}

	select {
	case session.NotificationChannel() <- notification:
		return nil
	default:
		return fmt.Errorf("notification channel full or blocked")
	}
}

// serverCapabilities defines the supported features of the MCP server
type serverCapabilities struct {
	tools     *toolCapabilities
	resources *resourceCapabilities
	prompts   *promptCapabilities
	logging   bool
}

// resourceCapabilities defines the supported resource-related features
type resourceCapabilities struct {
	subscribe   bool
	listChanged bool
}

// promptCapabilities defines the supported prompt-related features
type promptCapabilities struct {
	listChanged bool
}

// toolCapabilities defines the supported tool-related features
type toolCapabilities struct {
	listChanged bool
}

// WithResourceCapabilities configures resource-related server capabilities
func WithResourceCapabilities(subscribe, listChanged bool) ServerOption {
	return func(s *MCPServer) {
		// Always create a non-nil capability object
		s.capabilities.resources = &resourceCapabilities{
			subscribe:   subscribe,
			listChanged: listChanged,
		}
	}
}

// WithToolHandlerMiddleware allows adding a middleware for the
// tool handler call chain.
func WithToolHandlerMiddleware(
	toolHandlerMiddleware ToolHandlerMiddleware,
) ServerOption {
	return func(s *MCPServer) {
		s.middlewareMu.Lock()
		s.toolHandlerMiddlewares = append(s.toolHandlerMiddlewares, toolHandlerMiddleware)
		s.middlewareMu.Unlock()
	}
}

// WithRecovery adds a middleware that recovers from panics in tool handlers.
func WithRecovery() ServerOption {
	return WithToolHandlerMiddleware(func(next ToolHandlerFunc) ToolHandlerFunc {
		return func(ctx context.Context, request mcp.CallToolRequest) (result *mcp.CallToolResult, err error) {
			defer func() {
				if r := recover(); r != nil {
					err = fmt.Errorf("panic recovered in %s tool handler: %v", request.Params.Name, r)
				}
			}()
			return next(ctx, request)
		}
	})
}

// WithHooks allows adding hooks that will be called before or after
// either [all] requests or before / after specific request methods, or else
// prior to returning an error to the client.
func WithHooks(hooks *Hooks) ServerOption {
	return func(s *MCPServer) {
		s.hooks = hooks
	}
}

// WithPromptCapabilities configures prompt-related server capabilities
func WithPromptCapabilities(listChanged bool) ServerOption {
	return func(s *MCPServer) {
		// Always create a non-nil capability object
		s.capabilities.prompts = &promptCapabilities{
			listChanged: listChanged,
		}
	}
}

// WithToolCapabilities configures tool-related server capabilities
func WithToolCapabilities(listChanged bool) ServerOption {
	return func(s *MCPServer) {
		// Always create a non-nil capability object
		s.capabilities.tools = &toolCapabilities{
			listChanged: listChanged,
		}
	}
}

// WithLogging enables logging capabilities for the server
func WithLogging() ServerOption {
	return func(s *MCPServer) {
		s.capabilities.logging = true
	}
}

// WithInstructions sets the server instructions for the client returned in the initialize response
func WithInstructions(instructions string) ServerOption {
	return func(s *MCPServer) {
		s.instructions = instructions
	}
}

// NewMCPServer creates a new MCP server instance with the given name, version and options
func NewMCPServer(
	name, version string,
	opts ...ServerOption,
) *MCPServer {
	s := &MCPServer{
		resources:            make(map[string]resourceEntry),
		resourceTemplates:    make(map[string]resourceTemplateEntry),
		prompts:              make(map[string]mcp.Prompt),
		promptHandlers:       make(map[string]PromptHandlerFunc),
		tools:                make(map[string]ServerTool),
		name:                 name,
		version:              version,
		notificationHandlers: make(map[string]NotificationHandlerFunc),
		capabilities: serverCapabilities{
			tools:     nil,
			resources: nil,
			prompts:   nil,
			logging:   false,
		},
	}

	for _, opt := range opts {
		opt(s)
	}

	return s
}

// AddResource registers a new resource and its handler
func (s *MCPServer) AddResource(
	resource mcp.Resource,
	handler ResourceHandlerFunc,
) {
	s.capabilitiesMu.Lock()
	if s.capabilities.resources == nil {
		s.capabilities.resources = &resourceCapabilities{}
	}
	s.capabilitiesMu.Unlock()

	s.resourcesMu.Lock()
	defer s.resourcesMu.Unlock()
	s.resources[resource.URI] = resourceEntry{
		resource: resource,
		handler:  handler,
	}

	// When the list of available resources changes, servers that declared the listChanged capability SHOULD send a notification
	if s.capabilities.resources.listChanged {
		// Send notification to all initialized sessions
		s.sendNotificationToAllClients(mcp.MethodNotificationResourcesListChanged, nil)
	}
}

// RemoveResource removes a resource from the server
func (s *MCPServer) RemoveResource(uri string) {
	s.resourcesMu.Lock()
	delete(s.resources, uri)
	s.resourcesMu.Unlock()

	// Send notification to all initialized sessions if listChanged capability is enabled
	if s.capabilities.resources != nil && s.capabilities.resources.listChanged {
		s.SendNotificationToAllClients("resources/list_changed", nil)
	}
}

// AddResourceTemplate registers a new resource template and its handler
func (s *MCPServer) AddResourceTemplate(
	template mcp.ResourceTemplate,
	handler ResourceTemplateHandlerFunc,
) {
	s.capabilitiesMu.Lock()
	if s.capabilities.resources == nil {
		s.capabilities.resources = &resourceCapabilities{}
	}
	s.capabilitiesMu.Unlock()

	s.resourcesMu.Lock()
	defer s.resourcesMu.Unlock()
	s.resourceTemplates[template.URITemplate.Raw()] = resourceTemplateEntry{
		template: template,
		handler:  handler,
	}

	// When the list of available resources changes, servers that declared the listChanged capability SHOULD send a notification
	if s.capabilities.resources.listChanged {
		// Send notification to all initialized sessions
		s.sendNotificationToAllClients(mcp.MethodNotificationResourcesListChanged, nil)
	}
}

// AddPrompt registers a new prompt handler with the given name
func (s *MCPServer) AddPrompt(prompt mcp.Prompt, handler PromptHandlerFunc) {
	s.capabilitiesMu.Lock()
	if s.capabilities.prompts == nil {
		s.capabilities.prompts = &promptCapabilities{}
	}
	s.capabilitiesMu.Unlock()

	s.promptsMu.Lock()
	defer s.promptsMu.Unlock()
	s.prompts[prompt.Name] = prompt
	s.promptHandlers[prompt.Name] = handler

	// When the list of available resources changes, servers that declared the listChanged capability SHOULD send a notification.
	if s.capabilities.prompts.listChanged {
		// Send notification to all initialized sessions
		s.sendNotificationToAllClients(mcp.MethodNotificationPromptsListChanged, nil)
	}
}

// AddTool registers a new tool and its handler
func (s *MCPServer) AddTool(tool mcp.Tool, handler ToolHandlerFunc) {
	s.AddTools(ServerTool{Tool: tool, Handler: handler})
}

// AddTools registers multiple tools at once
func (s *MCPServer) AddTools(tools ...ServerTool) {
	s.capabilitiesMu.Lock()
	if s.capabilities.tools == nil {
		s.capabilities.tools = &toolCapabilities{}
	}
	s.capabilitiesMu.Unlock()

	s.toolsMu.Lock()
	for _, entry := range tools {
		s.tools[entry.Tool.Name] = entry
	}
	s.toolsMu.Unlock()

<<<<<<< HEAD
	// When the list of available tools changes, servers that declared the listChanged capability SHOULD send a notification.
	if s.capabilities.tools.listChanged {
		// Send notification to all initialized sessions
		s.sendNotificationToAllClients(mcp.MethodNotificationToolsListChanged, nil)
	}
=======
	// Send notification to all initialized sessions
	s.SendNotificationToAllClients("notifications/tools/list_changed", nil)
>>>>>>> 9f39a43b
}

// SetTools replaces all existing tools with the provided list
func (s *MCPServer) SetTools(tools ...ServerTool) {
	s.toolsMu.Lock()
	s.tools = make(map[string]ServerTool, len(tools))
	s.toolsMu.Unlock()
	s.AddTools(tools...)
}

// DeleteTools removes a tool from the server
func (s *MCPServer) DeleteTools(names ...string) {
	s.toolsMu.Lock()
	for _, name := range names {
		delete(s.tools, name)
	}
	s.toolsMu.Unlock()

<<<<<<< HEAD
	// When the list of available tools changes, servers that declared the listChanged capability SHOULD send a notification.
	if s.capabilities.tools.listChanged {
		// Send notification to all initialized sessions
		s.sendNotificationToAllClients(mcp.MethodNotificationToolsListChanged, nil)
	}
=======
	// Send notification to all initialized sessions
	s.SendNotificationToAllClients("notifications/tools/list_changed", nil)
>>>>>>> 9f39a43b
}

// AddNotificationHandler registers a new handler for incoming notifications
func (s *MCPServer) AddNotificationHandler(
	method string,
	handler NotificationHandlerFunc,
) {
	s.notificationHandlersMu.Lock()
	defer s.notificationHandlersMu.Unlock()
	s.notificationHandlers[method] = handler
}

func (s *MCPServer) handleInitialize(
	ctx context.Context,
	id interface{},
	request mcp.InitializeRequest,
) (*mcp.InitializeResult, *requestError) {
	capabilities := mcp.ServerCapabilities{}

	// Only add resource capabilities if they're configured
	if s.capabilities.resources != nil {
		capabilities.Resources = &struct {
			Subscribe   bool `json:"subscribe,omitempty"`
			ListChanged bool `json:"listChanged,omitempty"`
		}{
			Subscribe:   s.capabilities.resources.subscribe,
			ListChanged: s.capabilities.resources.listChanged,
		}
	}

	// Only add prompt capabilities if they're configured
	if s.capabilities.prompts != nil {
		capabilities.Prompts = &struct {
			ListChanged bool `json:"listChanged,omitempty"`
		}{
			ListChanged: s.capabilities.prompts.listChanged,
		}
	}

	// Only add tool capabilities if they're configured
	if s.capabilities.tools != nil {
		capabilities.Tools = &struct {
			ListChanged bool `json:"listChanged,omitempty"`
		}{
			ListChanged: s.capabilities.tools.listChanged,
		}
	}

	if s.capabilities.logging {
		capabilities.Logging = &struct{}{}
	}

	result := mcp.InitializeResult{
		ProtocolVersion: mcp.LATEST_PROTOCOL_VERSION,
		ServerInfo: mcp.Implementation{
			Name:    s.name,
			Version: s.version,
		},
		Capabilities: capabilities,
		Instructions: s.instructions,
	}

	if session := ClientSessionFromContext(ctx); session != nil {
		session.Initialize()
	}
	return &result, nil
}

func (s *MCPServer) handlePing(
	ctx context.Context,
	id interface{},
	request mcp.PingRequest,
) (*mcp.EmptyResult, *requestError) {
	return &mcp.EmptyResult{}, nil
}

func listByPagination[T any](
	ctx context.Context,
	s *MCPServer,
	cursor mcp.Cursor,
	allElements []T,
) ([]T, mcp.Cursor, error) {
	startPos := 0
	if cursor != "" {
		c, err := base64.StdEncoding.DecodeString(string(cursor))
		if err != nil {
			return nil, "", err
		}
		cString := string(c)
		startPos = sort.Search(len(allElements), func(i int) bool {
			return reflect.ValueOf(allElements[i]).FieldByName("Name").String() > cString
		})
	}
	endPos := len(allElements)
	if s.paginationLimit != nil {
		if len(allElements) > startPos+*s.paginationLimit {
			endPos = startPos + *s.paginationLimit
		}
	}
	elementsToReturn := allElements[startPos:endPos]
	// set the next cursor
	nextCursor := func() mcp.Cursor {
		if s.paginationLimit != nil && len(elementsToReturn) >= *s.paginationLimit {
			nc := reflect.ValueOf(elementsToReturn[len(elementsToReturn)-1]).FieldByName("Name").String()
			toString := base64.StdEncoding.EncodeToString([]byte(nc))
			return mcp.Cursor(toString)
		}
		return ""
	}()
	return elementsToReturn, nextCursor, nil
}

func (s *MCPServer) handleListResources(
	ctx context.Context,
	id interface{},
	request mcp.ListResourcesRequest,
) (*mcp.ListResourcesResult, *requestError) {
	s.resourcesMu.RLock()
	resources := make([]mcp.Resource, 0, len(s.resources))
	for _, entry := range s.resources {
		resources = append(resources, entry.resource)
	}
	s.resourcesMu.RUnlock()

	// Sort the resources by name
	sort.Slice(resources, func(i, j int) bool {
		return resources[i].Name < resources[j].Name
	})
	resourcesToReturn, nextCursor, err := listByPagination[mcp.Resource](ctx, s, request.Params.Cursor, resources)
	if err != nil {
		return nil, &requestError{
			id:   id,
			code: mcp.INVALID_PARAMS,
			err:  err,
		}
	}
	result := mcp.ListResourcesResult{
		Resources: resourcesToReturn,
		PaginatedResult: mcp.PaginatedResult{
			NextCursor: nextCursor,
		},
	}
	return &result, nil
}

func (s *MCPServer) handleListResourceTemplates(
	ctx context.Context,
	id interface{},
	request mcp.ListResourceTemplatesRequest,
) (*mcp.ListResourceTemplatesResult, *requestError) {
	s.resourcesMu.RLock()
	templates := make([]mcp.ResourceTemplate, 0, len(s.resourceTemplates))
	for _, entry := range s.resourceTemplates {
		templates = append(templates, entry.template)
	}
	s.resourcesMu.RUnlock()
	sort.Slice(templates, func(i, j int) bool {
		return templates[i].Name < templates[j].Name
	})
	templatesToReturn, nextCursor, err := listByPagination[mcp.ResourceTemplate](ctx, s, request.Params.Cursor, templates)
	if err != nil {
		return nil, &requestError{
			id:   id,
			code: mcp.INVALID_PARAMS,
			err:  err,
		}
	}
	result := mcp.ListResourceTemplatesResult{
		ResourceTemplates: templatesToReturn,
		PaginatedResult: mcp.PaginatedResult{
			NextCursor: nextCursor,
		},
	}
	return &result, nil
}

func (s *MCPServer) handleReadResource(
	ctx context.Context,
	id interface{},
	request mcp.ReadResourceRequest,
) (*mcp.ReadResourceResult, *requestError) {
	s.resourcesMu.RLock()
	// First try direct resource handlers
	if entry, ok := s.resources[request.Params.URI]; ok {
		handler := entry.handler
		s.resourcesMu.RUnlock()
		contents, err := handler(ctx, request)
		if err != nil {
			return nil, &requestError{
				id:   id,
				code: mcp.INTERNAL_ERROR,
				err:  err,
			}
		}
		return &mcp.ReadResourceResult{Contents: contents}, nil
	}

	// If no direct handler found, try matching against templates
	var matchedHandler ResourceTemplateHandlerFunc
	var matched bool
	for _, entry := range s.resourceTemplates {
		template := entry.template
		if matchesTemplate(request.Params.URI, template.URITemplate) {
			matchedHandler = entry.handler
			matched = true
			matchedVars := template.URITemplate.Match(request.Params.URI)
			// Convert matched variables to a map
			request.Params.Arguments = make(map[string]interface{}, len(matchedVars))
			for name, value := range matchedVars {
				request.Params.Arguments[name] = value.V
			}
			break
		}
	}
	s.resourcesMu.RUnlock()

	if matched {
		contents, err := matchedHandler(ctx, request)
		if err != nil {
			return nil, &requestError{
				id:   id,
				code: mcp.INTERNAL_ERROR,
				err:  err,
			}
		}
		return &mcp.ReadResourceResult{Contents: contents}, nil
	}

	return nil, &requestError{
		id:   id,
		code: mcp.RESOURCE_NOT_FOUND,
		err:  fmt.Errorf("handler not found for resource URI '%s': %w", request.Params.URI, ErrResourceNotFound),
	}
}

// matchesTemplate checks if a URI matches a URI template pattern
func matchesTemplate(uri string, template *mcp.URITemplate) bool {
	return template.Regexp().MatchString(uri)
}

func (s *MCPServer) handleListPrompts(
	ctx context.Context,
	id interface{},
	request mcp.ListPromptsRequest,
) (*mcp.ListPromptsResult, *requestError) {
	s.promptsMu.RLock()
	prompts := make([]mcp.Prompt, 0, len(s.prompts))
	for _, prompt := range s.prompts {
		prompts = append(prompts, prompt)
	}
	s.promptsMu.RUnlock()

	// sort prompts by name
	sort.Slice(prompts, func(i, j int) bool {
		return prompts[i].Name < prompts[j].Name
	})
	promptsToReturn, nextCursor, err := listByPagination[mcp.Prompt](ctx, s, request.Params.Cursor, prompts)
	if err != nil {
		return nil, &requestError{
			id:   id,
			code: mcp.INVALID_PARAMS,
			err:  err,
		}
	}
	result := mcp.ListPromptsResult{
		Prompts: promptsToReturn,
		PaginatedResult: mcp.PaginatedResult{
			NextCursor: nextCursor,
		},
	}
	return &result, nil
}

func (s *MCPServer) handleGetPrompt(
	ctx context.Context,
	id interface{},
	request mcp.GetPromptRequest,
) (*mcp.GetPromptResult, *requestError) {
	s.promptsMu.RLock()
	handler, ok := s.promptHandlers[request.Params.Name]
	s.promptsMu.RUnlock()

	if !ok {
		return nil, &requestError{
			id:   id,
			code: mcp.INVALID_PARAMS,
			err:  fmt.Errorf("prompt '%s' not found: %w", request.Params.Name, ErrPromptNotFound),
		}
	}

	result, err := handler(ctx, request)
	if err != nil {
		return nil, &requestError{
			id:   id,
			code: mcp.INTERNAL_ERROR,
			err:  err,
		}
	}

	return result, nil
}

func (s *MCPServer) handleListTools(
	ctx context.Context,
	id interface{},
	request mcp.ListToolsRequest,
) (*mcp.ListToolsResult, *requestError) {
	s.toolsMu.RLock()
	tools := make([]mcp.Tool, 0, len(s.tools))

	// Get all tool names for consistent ordering
	toolNames := make([]string, 0, len(s.tools))
	for name := range s.tools {
		toolNames = append(toolNames, name)
	}

	// Sort the tool names for consistent ordering
	sort.Strings(toolNames)

	// Add tools in sorted order
	for _, name := range toolNames {
		tools = append(tools, s.tools[name].Tool)
	}
	s.toolsMu.RUnlock()

	toolsToReturn, nextCursor, err := listByPagination[mcp.Tool](ctx, s, request.Params.Cursor, tools)
	if err != nil {
		return nil, &requestError{
			id:   id,
			code: mcp.INVALID_PARAMS,
			err:  err,
		}
	}
	result := mcp.ListToolsResult{
		Tools: toolsToReturn,
		PaginatedResult: mcp.PaginatedResult{
			NextCursor: nextCursor,
		},
	}
	return &result, nil
}

func (s *MCPServer) handleToolCall(
	ctx context.Context,
	id interface{},
	request mcp.CallToolRequest,
) (*mcp.CallToolResult, *requestError) {
	s.toolsMu.RLock()
	tool, ok := s.tools[request.Params.Name]
	s.toolsMu.RUnlock()

	if !ok {
		return nil, &requestError{
			id:   id,
			code: mcp.INVALID_PARAMS,
			err:  fmt.Errorf("tool '%s' not found: %w", request.Params.Name, ErrToolNotFound),
		}
	}

	finalHandler := tool.Handler

	s.middlewareMu.RLock()
	mw := s.toolHandlerMiddlewares
	s.middlewareMu.RUnlock()

	// Apply middlewares in reverse order
	for i := len(mw) - 1; i >= 0; i-- {
		finalHandler = mw[i](finalHandler)
	}

	result, err := finalHandler(ctx, request)
	if err != nil {
		return nil, &requestError{
			id:   id,
			code: mcp.INTERNAL_ERROR,
			err:  err,
		}
	}

	return result, nil
}

func (s *MCPServer) handleNotification(
	ctx context.Context,
	notification mcp.JSONRPCNotification,
) mcp.JSONRPCMessage {
	s.notificationHandlersMu.RLock()
	handler, ok := s.notificationHandlers[notification.Method]
	s.notificationHandlersMu.RUnlock()

	if ok {
		handler(ctx, notification)
	}
	return nil
}

func createResponse(id interface{}, result interface{}) mcp.JSONRPCMessage {
	return mcp.JSONRPCResponse{
		JSONRPC: mcp.JSONRPC_VERSION,
		ID:      id,
		Result:  result,
	}
}

func createErrorResponse(
	id interface{},
	code int,
	message string,
) mcp.JSONRPCMessage {
	return mcp.JSONRPCError{
		JSONRPC: mcp.JSONRPC_VERSION,
		ID:      id,
		Error: struct {
			Code    int         `json:"code"`
			Message string      `json:"message"`
			Data    interface{} `json:"data,omitempty"`
		}{
			Code:    code,
			Message: message,
		},
	}
}<|MERGE_RESOLUTION|>--- conflicted
+++ resolved
@@ -423,7 +423,7 @@
 	// When the list of available resources changes, servers that declared the listChanged capability SHOULD send a notification
 	if s.capabilities.resources.listChanged {
 		// Send notification to all initialized sessions
-		s.sendNotificationToAllClients(mcp.MethodNotificationResourcesListChanged, nil)
+		s.SendNotificationToAllClients(mcp.MethodNotificationResourcesListChanged, nil)
 	}
 }
 
@@ -460,7 +460,7 @@
 	// When the list of available resources changes, servers that declared the listChanged capability SHOULD send a notification
 	if s.capabilities.resources.listChanged {
 		// Send notification to all initialized sessions
-		s.sendNotificationToAllClients(mcp.MethodNotificationResourcesListChanged, nil)
+		s.SendNotificationToAllClients(mcp.MethodNotificationResourcesListChanged, nil)
 	}
 }
 
@@ -480,7 +480,7 @@
 	// When the list of available resources changes, servers that declared the listChanged capability SHOULD send a notification.
 	if s.capabilities.prompts.listChanged {
 		// Send notification to all initialized sessions
-		s.sendNotificationToAllClients(mcp.MethodNotificationPromptsListChanged, nil)
+		s.SendNotificationToAllClients(mcp.MethodNotificationPromptsListChanged, nil)
 	}
 }
 
@@ -503,16 +503,11 @@
 	}
 	s.toolsMu.Unlock()
 
-<<<<<<< HEAD
 	// When the list of available tools changes, servers that declared the listChanged capability SHOULD send a notification.
 	if s.capabilities.tools.listChanged {
 		// Send notification to all initialized sessions
-		s.sendNotificationToAllClients(mcp.MethodNotificationToolsListChanged, nil)
-	}
-=======
-	// Send notification to all initialized sessions
-	s.SendNotificationToAllClients("notifications/tools/list_changed", nil)
->>>>>>> 9f39a43b
+		s.SendNotificationToAllClients(mcp.MethodNotificationToolsListChanged, nil)
+	}
 }
 
 // SetTools replaces all existing tools with the provided list
@@ -531,16 +526,11 @@
 	}
 	s.toolsMu.Unlock()
 
-<<<<<<< HEAD
 	// When the list of available tools changes, servers that declared the listChanged capability SHOULD send a notification.
 	if s.capabilities.tools.listChanged {
 		// Send notification to all initialized sessions
-		s.sendNotificationToAllClients(mcp.MethodNotificationToolsListChanged, nil)
-	}
-=======
-	// Send notification to all initialized sessions
-	s.SendNotificationToAllClients("notifications/tools/list_changed", nil)
->>>>>>> 9f39a43b
+		s.SendNotificationToAllClients(mcp.MethodNotificationToolsListChanged, nil)
+	}
 }
 
 // AddNotificationHandler registers a new handler for incoming notifications
