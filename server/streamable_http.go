--- conflicted
+++ resolved
@@ -311,9 +311,6 @@
 		}
 	}
 
-<<<<<<< HEAD
-	session := newStreamableHttpSession(sessionID, s.sessionTools, s.sessionResources, s.sessionLogLevels)
-=======
 	// For non-initialize requests, try to reuse existing registered session
 	var session *streamableHttpSession
 	if !isInitializeRequest {
@@ -336,9 +333,8 @@
 
 	// Create ephemeral session if no persistent session exists
 	if session == nil {
-		session = newStreamableHttpSession(sessionID, s.sessionTools, s.sessionLogLevels)
-	}
->>>>>>> 6d521806
+		session = newStreamableHttpSession(sessionID, s.sessionTools, s.sessionResources, s.sessionLogLevels)
+	}
 
 	// Set the client context before handling the message
 	ctx := s.server.WithContext(r.Context(), session)
@@ -464,16 +460,10 @@
 		sessionID = uuid.New().String()
 	}
 
-<<<<<<< HEAD
-	session := newStreamableHttpSession(sessionID, s.sessionTools, s.sessionResources, s.sessionLogLevels)
-	if err := s.server.RegisterSession(r.Context(), session); err != nil {
-		http.Error(w, fmt.Sprintf("Session registration failed: %v", err), http.StatusBadRequest)
-		return
-=======
 	// Get or create session atomically to prevent TOCTOU races
 	// where concurrent GETs could both create and register duplicate sessions
 	var session *streamableHttpSession
-	newSession := newStreamableHttpSession(sessionID, s.sessionTools, s.sessionLogLevels)
+	newSession := newStreamableHttpSession(sessionID, s.sessionTools, s.sessionResources, s.sessionLogLevels)
 	actual, loaded := s.activeSessions.LoadOrStore(sessionID, newSession)
 	session = actual.(*streamableHttpSession)
 
@@ -486,7 +476,6 @@
 		}
 		defer s.server.UnregisterSession(r.Context(), sessionID)
 		defer s.activeSessions.Delete(sessionID)
->>>>>>> 6d521806
 	}
 
 	// Set the client context before handling the message
@@ -893,21 +882,13 @@
 
 func newStreamableHttpSession(sessionID string, toolStore *sessionToolsStore, resourcesStore *sessionResourcesStore, levels *sessionLogLevelsStore) *streamableHttpSession {
 	s := &streamableHttpSession{
-<<<<<<< HEAD
-		sessionID:           sessionID,
-		notificationChannel: make(chan mcp.JSONRPCNotification, 100),
-		tools:               toolStore,
-		resources:           resourcesStore,
-		logLevels:           levels,
-		samplingRequestChan: make(chan samplingRequestItem, 10),
-=======
 		sessionID:              sessionID,
 		notificationChannel:    make(chan mcp.JSONRPCNotification, 100),
 		tools:                  toolStore,
+		resources:           resourcesStore,
 		logLevels:              levels,
 		samplingRequestChan:    make(chan samplingRequestItem, 10),
 		elicitationRequestChan: make(chan elicitationRequestItem, 10),
->>>>>>> 6d521806
 	}
 	return s
 }
