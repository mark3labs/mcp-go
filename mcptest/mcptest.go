// Package mcptest implements helper functions for testing MCP servers.
package mcptest

import (
	"bytes"
	"context"
	"fmt"
	"io"
	"log"
	"sync"
	"testing"

	"github.com/mark3labs/mcp-go/client"
	"github.com/mark3labs/mcp-go/client/transport"
	"github.com/mark3labs/mcp-go/mcp"
	"github.com/mark3labs/mcp-go/server"
)

// Server encapsulates an MCP server and manages resources like pipes and context.
type Server struct {
	name string

	tools             []server.ServerTool
	prompts           []server.ServerPrompt
	resources         []server.ServerResource
	resourceTemplates []server.ServerResourceTemplate

	cancel func()

	serverReader *io.PipeReader
	serverWriter *io.PipeWriter
	clientReader *io.PipeReader
	clientWriter *io.PipeWriter

	logBuffer bytes.Buffer

	transport transport.Interface
	client    *client.Client

	wg sync.WaitGroup
}

// NewServer starts a new MCP server with the provided tools and returns the server instance.
func NewServer(t *testing.T, tools ...server.ServerTool) (*Server, error) {
	server := NewUnstartedServer(t)
	server.AddTools(tools...)

	// TODO: use t.Context() once go.mod is upgraded to go 1.24+
	if err := server.Start(context.TODO()); err != nil {
		return nil, err
	}

	return server, nil
}

// NewUnstartedServer creates a new MCP server instance with the given name, but does not start the server.
// Useful for tests where you need to add tools before starting the server.
func NewUnstartedServer(t *testing.T) *Server {
	server := &Server{
		name: t.Name(),
	}

	// Set up pipes for client-server communication
	server.serverReader, server.clientWriter = io.Pipe()
	server.clientReader, server.serverWriter = io.Pipe()

	// Return the configured server
	return server
}

// AddTools adds multiple tools to an unstarted server.
func (s *Server) AddTools(tools ...server.ServerTool) {
	s.tools = append(s.tools, tools...)
}

// AddTool adds a tool to an unstarted server.
func (s *Server) AddTool(tool mcp.Tool, handler server.ToolHandlerFunc) {
	s.tools = append(s.tools, server.ServerTool{
		Tool:    tool,
		Handler: handler,
	})
}

// AddPrompt adds a prompt to an unstarted server.
func (s *Server) AddPrompt(prompt mcp.Prompt, handler server.PromptHandlerFunc) {
	s.prompts = append(s.prompts, server.ServerPrompt{
		Prompt:  prompt,
		Handler: handler,
	})
}

// AddPrompts adds multiple prompts to an unstarted server.
func (s *Server) AddPrompts(prompts ...server.ServerPrompt) {
	s.prompts = append(s.prompts, prompts...)
}

// AddResource adds a resource to an unstarted server.
func (s *Server) AddResource(resource mcp.Resource, handler server.ResourceHandlerFunc) {
	s.resources = append(s.resources, server.ServerResource{
		Resource: resource,
		Handler:  handler,
	})
}

// AddResources adds multiple resources to an unstarted server.
func (s *Server) AddResources(resources ...server.ServerResource) {
	s.resources = append(s.resources, resources...)
}

// AddResourceTemplate adds a resource template to an unstarted server.
func (s *Server) AddResourceTemplate(template mcp.ResourceTemplate, handler server.ResourceTemplateHandlerFunc) {
	s.resourceTemplates = append(s.resourceTemplates, server.ServerResourceTemplate{
		Template: template,
		Handler:  handler,
	})
}

// AddResourceTemplates adds multiple resource templates to an unstarted server.
func (s *Server) AddResourceTemplates(templates ...server.ServerResourceTemplate) {
	s.resourceTemplates = append(s.resourceTemplates, templates...)
}

// Start starts the server in a goroutine. Make sure to defer Close() after Start().
// When using NewServer(), the returned server is already started.
func (s *Server) Start(ctx context.Context) error {
	s.wg.Add(1)

	ctx, s.cancel = context.WithCancel(ctx)

	// Start the MCP server in a goroutine
	go func() {
		defer s.wg.Done()

		mcpServer := server.NewMCPServer(s.name, "1.0.0")

		mcpServer.AddTools(s.tools...)
		mcpServer.AddPrompts(s.prompts...)
		mcpServer.AddResources(s.resources...)
<<<<<<< HEAD

		for _, template := range s.resourceTemplates {
			mcpServer.AddResourceTemplate(template.Template, template.Handler)
		}
=======
		mcpServer.AddResourceTemplates(s.resourceTemplates...)
>>>>>>> 722d9546

		logger := log.New(&s.logBuffer, "", 0)

		stdioServer := server.NewStdioServer(mcpServer)
		stdioServer.SetErrorLogger(logger)

		if err := stdioServer.Listen(ctx, s.serverReader, s.serverWriter); err != nil {
			logger.Println("StdioServer.Listen failed:", err)
		}
	}()

	s.transport = transport.NewIO(s.clientReader, s.clientWriter, io.NopCloser(&s.logBuffer))
	if err := s.transport.Start(ctx); err != nil {
		return fmt.Errorf("transport.Start(): %w", err)
	}

	s.client = client.NewClient(s.transport)

	var initReq mcp.InitializeRequest
	initReq.Params.ProtocolVersion = mcp.LATEST_PROTOCOL_VERSION
	if _, err := s.client.Initialize(ctx, initReq); err != nil {
		return fmt.Errorf("client.Initialize(): %w", err)
	}

	return nil
}

// Close stops the server and cleans up resources like temporary directories.
func (s *Server) Close() {
	if s.transport != nil {
		s.transport.Close()
		s.transport = nil
		s.client = nil
	}

	if s.cancel != nil {
		s.cancel()
		s.cancel = nil
	}

	// Wait for server goroutine to finish
	s.wg.Wait()

	s.serverWriter.Close()
	s.serverReader.Close()
	s.serverReader, s.serverWriter = nil, nil

	s.clientWriter.Close()
	s.clientReader.Close()
	s.clientReader, s.clientWriter = nil, nil
}

// Client returns an MCP client connected to the server.
// The client is already initialized, i.e. you do _not_ need to call Client.Initialize().
func (s *Server) Client() *client.Client {
	return s.client
}<|MERGE_RESOLUTION|>--- conflicted
+++ resolved
@@ -136,14 +136,7 @@
 		mcpServer.AddTools(s.tools...)
 		mcpServer.AddPrompts(s.prompts...)
 		mcpServer.AddResources(s.resources...)
-<<<<<<< HEAD
-
-		for _, template := range s.resourceTemplates {
-			mcpServer.AddResourceTemplate(template.Template, template.Handler)
-		}
-=======
 		mcpServer.AddResourceTemplates(s.resourceTemplates...)
->>>>>>> 722d9546
 
 		logger := log.New(&s.logBuffer, "", 0)
 
