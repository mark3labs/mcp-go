package mcp

import (
	"time"

	"github.com/yosida95/uritemplate/v3"
)

// ResourceOption is a function that configures a Resource.
// It provides a flexible way to set various properties of a Resource using the functional options pattern.
type ResourceOption func(*Resource)

// NewResource creates a new Resource with the given URI, name and options.
// The resource will be configured based on the provided options.
// Options are applied in order, allowing for flexible resource configuration.
func NewResource(uri string, name string, opts ...ResourceOption) Resource {
	resource := Resource{
		URI:  uri,
		Name: name,
	}

	for _, opt := range opts {
		opt(&resource)
	}

	return resource
}

// WithResourceDescription adds a description to the Resource.
// The description should provide a clear, human-readable explanation of what the resource represents.
func WithResourceDescription(description string) ResourceOption {
	return func(r *Resource) {
		r.Description = description
	}
}

// WithMIMEType sets the MIME type for the Resource.
// This should indicate the format of the resource's contents.
func WithMIMEType(mimeType string) ResourceOption {
	return func(r *Resource) {
		r.MIMEType = mimeType
	}
}

// WithAnnotations adds annotations to the Resource.
<<<<<<< HEAD
// WithAnnotations returns a ResourceOption that sets the resource's Annotations fields.
// It ensures Annotations is allocated when nil, sets Audience to the provided slice,
// stores Priority as a pointer to the provided value, and sets LastModified to the provided timestamp.
=======
// Annotations can provide additional metadata about the resource's intended use.
>>>>>>> 919c4bf6
func WithAnnotations(audience []Role, priority float64, lastModified string) ResourceOption {
	return func(r *Resource) {
		if r.Annotations == nil {
			r.Annotations = &Annotations{}
		}
		r.Annotations.Audience = audience
		r.Annotations.Priority = &priority
		r.Annotations.LastModified = lastModified
	}
}

// WithLastModified adds a last modified timestamp to the Resource.
// The timestamp should be in ISO 8601 format (e.g., "2025-01-12T15:00:58Z").
<<<<<<< HEAD
// WithLastModified returns a ResourceOption that sets the resource's Annotations.LastModified
// to the provided timestamp. If the resource's Annotations is nil it will be initialized.
// The timestamp is expected to be an ISO 8601 (RFC3339) formatted string.
=======
// Callers should use ValidateISO8601Timestamp to validate the timestamp before use.
>>>>>>> 919c4bf6
func WithLastModified(timestamp string) ResourceOption {
	return func(r *Resource) {
		if r.Annotations == nil {
			r.Annotations = &Annotations{}
		}
		r.Annotations.LastModified = timestamp
	}
}

// ResourceTemplateOption is a function that configures a ResourceTemplate.
// It provides a flexible way to set various properties of a ResourceTemplate using the functional options pattern.
type ResourceTemplateOption func(*ResourceTemplate)

// NewResourceTemplate creates a new ResourceTemplate with the given URI template, name and options.
// The template will be configured based on the provided options.
// Options are applied in order, allowing for flexible template configuration.
func NewResourceTemplate(uriTemplate string, name string, opts ...ResourceTemplateOption) ResourceTemplate {
	template := ResourceTemplate{
		URITemplate: &URITemplate{Template: uritemplate.MustNew(uriTemplate)},
		Name:        name,
	}

	for _, opt := range opts {
		opt(&template)
	}

	return template
}

// WithTemplateDescription adds a description to the ResourceTemplate.
// The description should provide a clear, human-readable explanation of what resources this template represents.
func WithTemplateDescription(description string) ResourceTemplateOption {
	return func(t *ResourceTemplate) {
		t.Description = description
	}
}

// WithTemplateMIMEType sets the MIME type for the ResourceTemplate.
// This should only be set if all resources matching this template will have the same type.
func WithTemplateMIMEType(mimeType string) ResourceTemplateOption {
	return func(t *ResourceTemplate) {
		t.MIMEType = mimeType
	}
}

// WithTemplateAnnotations adds annotations to the ResourceTemplate.
<<<<<<< HEAD
// Annotations field is initialized and setting Audience, Priority, and LastModified.
=======
// Annotations can provide additional metadata about the template's intended use.
>>>>>>> 919c4bf6
func WithTemplateAnnotations(audience []Role, priority float64, lastModified string) ResourceTemplateOption {
	return func(t *ResourceTemplate) {
		if t.Annotations == nil {
			t.Annotations = &Annotations{}
		}
		t.Annotations.Audience = audience
		t.Annotations.Priority = &priority
		t.Annotations.LastModified = lastModified
	}
}

<<<<<<< HEAD
// ValidateISO8601Timestamp verifies that timestamp is a valid ISO 8601 timestamp
// using the RFC3339 layout. An empty string is considered valid. It returns nil
// when the timestamp is valid, or the parsing error when it is not.
=======
// ValidateISO8601Timestamp checks if a string is a valid ISO 8601 timestamp
>>>>>>> 919c4bf6
func ValidateISO8601Timestamp(timestamp string) error {
	if timestamp == "" {
		return nil // Empty is valid (optional field)
	}
	// Use time.RFC3339 for ISO 8601 compatibility
	_, err := time.Parse(time.RFC3339, timestamp)
	return err
}

// WithResourceIcons adds icons to the Resource.
// Icons provide visual identifiers for the resource.
func WithResourceIcons(icons ...Icon) ResourceOption {
	return func(r *Resource) {
		r.Icons = icons
	}
}

// WithTemplateIcons adds icons to the ResourceTemplate.
// Icons provide visual identifiers for the resource template.
func WithTemplateIcons(icons ...Icon) ResourceTemplateOption {
	return func(rt *ResourceTemplate) {
		rt.Icons = icons
	}
}<|MERGE_RESOLUTION|>--- conflicted
+++ resolved
@@ -42,14 +42,9 @@
 	}
 }
 
-// WithAnnotations adds annotations to the Resource.
-<<<<<<< HEAD
 // WithAnnotations returns a ResourceOption that sets the resource's Annotations fields.
 // It ensures Annotations is allocated when nil, sets Audience to the provided slice,
 // stores Priority as a pointer to the provided value, and sets LastModified to the provided timestamp.
-=======
-// Annotations can provide additional metadata about the resource's intended use.
->>>>>>> 919c4bf6
 func WithAnnotations(audience []Role, priority float64, lastModified string) ResourceOption {
 	return func(r *Resource) {
 		if r.Annotations == nil {
@@ -63,13 +58,9 @@
 
 // WithLastModified adds a last modified timestamp to the Resource.
 // The timestamp should be in ISO 8601 format (e.g., "2025-01-12T15:00:58Z").
-<<<<<<< HEAD
 // WithLastModified returns a ResourceOption that sets the resource's Annotations.LastModified
 // to the provided timestamp. If the resource's Annotations is nil it will be initialized.
 // The timestamp is expected to be an ISO 8601 (RFC3339) formatted string.
-=======
-// Callers should use ValidateISO8601Timestamp to validate the timestamp before use.
->>>>>>> 919c4bf6
 func WithLastModified(timestamp string) ResourceOption {
 	return func(r *Resource) {
 		if r.Annotations == nil {
@@ -116,11 +107,7 @@
 }
 
 // WithTemplateAnnotations adds annotations to the ResourceTemplate.
-<<<<<<< HEAD
 // Annotations field is initialized and setting Audience, Priority, and LastModified.
-=======
-// Annotations can provide additional metadata about the template's intended use.
->>>>>>> 919c4bf6
 func WithTemplateAnnotations(audience []Role, priority float64, lastModified string) ResourceTemplateOption {
 	return func(t *ResourceTemplate) {
 		if t.Annotations == nil {
@@ -132,13 +119,9 @@
 	}
 }
 
-<<<<<<< HEAD
 // ValidateISO8601Timestamp verifies that timestamp is a valid ISO 8601 timestamp
 // using the RFC3339 layout. An empty string is considered valid. It returns nil
 // when the timestamp is valid, or the parsing error when it is not.
-=======
-// ValidateISO8601Timestamp checks if a string is a valid ISO 8601 timestamp
->>>>>>> 919c4bf6
 func ValidateISO8601Timestamp(timestamp string) error {
 	if timestamp == "" {
 		return nil // Empty is valid (optional field)
