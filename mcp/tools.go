package mcp

import (
	"encoding/json"
	"errors"
	"fmt"
	"net/http"
	"reflect"
	"strconv"

	"github.com/invopop/jsonschema"
)

var errToolSchemaConflict = errors.New("provide either InputSchema or RawInputSchema, not both")

// ListToolsRequest is sent from the client to request a list of tools the
// server has.
type ListToolsRequest struct {
	PaginatedRequest
	Header http.Header `json:"-"`
}

// ListToolsResult is the server's response to a tools/list request from the
// client.
type ListToolsResult struct {
	PaginatedResult
	Tools []Tool `json:"tools"`
}

// CallToolResult is the server's response to a tool call.
//
// Any errors that originate from the tool SHOULD be reported inside the result
// object, with `isError` set to true, _not_ as an MCP protocol-level error
// response. Otherwise, the LLM would not be able to see that an error occurred
// and self-correct.
//
// However, any errors in _finding_ the tool, an error indicating that the
// server does not support tool calls, or any other exceptional conditions,
// should be reported as an MCP error response.
type CallToolResult struct {
	Result
	Content []Content `json:"content"` // Can be TextContent, ImageContent, AudioContent, or EmbeddedResource
	// Structured content returned as a JSON object in the structuredContent field of a result.
	// For backwards compatibility, a tool that returns structured content SHOULD also return
	// functionally equivalent unstructured content.
	StructuredContent any `json:"structuredContent,omitempty"`
	// Whether the tool call ended in an error.
	//
	// If not set, this is assumed to be false (the call was successful).
	IsError bool `json:"isError,omitempty"`
}

// CallToolRequest is used by the client to invoke a tool provided by the server.
type CallToolRequest struct {
	Request
	Header http.Header    `json:"-"` // HTTP headers from the original request
	Params CallToolParams `json:"params"`
}

type CallToolParams struct {
	Name      string `json:"name"`
	Arguments any    `json:"arguments,omitempty"`
	Meta      *Meta  `json:"_meta,omitempty"`
}

// GetArguments returns the Arguments as map[string]any for backward compatibility
// If Arguments is not a map, it returns an empty map
func (r CallToolRequest) GetArguments() map[string]any {
	if args, ok := r.Params.Arguments.(map[string]any); ok {
		return args
	}
	return nil
}

// GetRawArguments returns the Arguments as-is without type conversion
// This allows users to access the raw arguments in any format
func (r CallToolRequest) GetRawArguments() any {
	return r.Params.Arguments
}

// BindArguments unmarshals the Arguments into the provided struct
// This is useful for working with strongly-typed arguments
func (r CallToolRequest) BindArguments(target any) error {
	if target == nil || reflect.ValueOf(target).Kind() != reflect.Ptr {
		return fmt.Errorf("target must be a non-nil pointer")
	}

	// Fast-path: already raw JSON
	if raw, ok := r.Params.Arguments.(json.RawMessage); ok {
		return json.Unmarshal(raw, target)
	}

	data, err := json.Marshal(r.Params.Arguments)
	if err != nil {
		return fmt.Errorf("failed to marshal arguments: %w", err)
	}

	return json.Unmarshal(data, target)
}

// GetString returns a string argument by key, or the default value if not found
func (r CallToolRequest) GetString(key string, defaultValue string) string {
	args := r.GetArguments()
	if val, ok := args[key]; ok {
		if str, ok := val.(string); ok {
			return str
		}
	}
	return defaultValue
}

// RequireString returns a string argument by key, or an error if not found or not a string
func (r CallToolRequest) RequireString(key string) (string, error) {
	args := r.GetArguments()
	if val, ok := args[key]; ok {
		if str, ok := val.(string); ok {
			return str, nil
		}
		return "", fmt.Errorf("argument %q is not a string", key)
	}
	return "", fmt.Errorf("required argument %q not found", key)
}

// GetInt returns an int argument by key, or the default value if not found
func (r CallToolRequest) GetInt(key string, defaultValue int) int {
	args := r.GetArguments()
	if val, ok := args[key]; ok {
		switch v := val.(type) {
		case int:
			return v
		case float64:
			return int(v)
		case string:
			if i, err := strconv.Atoi(v); err == nil {
				return i
			}
		}
	}
	return defaultValue
}

// RequireInt returns an int argument by key, or an error if not found or not convertible to int
func (r CallToolRequest) RequireInt(key string) (int, error) {
	args := r.GetArguments()
	if val, ok := args[key]; ok {
		switch v := val.(type) {
		case int:
			return v, nil
		case float64:
			return int(v), nil
		case string:
			if i, err := strconv.Atoi(v); err == nil {
				return i, nil
			}
			return 0, fmt.Errorf("argument %q cannot be converted to int", key)
		default:
			return 0, fmt.Errorf("argument %q is not an int", key)
		}
	}
	return 0, fmt.Errorf("required argument %q not found", key)
}

// GetFloat returns a float64 argument by key, or the default value if not found
func (r CallToolRequest) GetFloat(key string, defaultValue float64) float64 {
	args := r.GetArguments()
	if val, ok := args[key]; ok {
		switch v := val.(type) {
		case float64:
			return v
		case int:
			return float64(v)
		case string:
			if f, err := strconv.ParseFloat(v, 64); err == nil {
				return f
			}
		}
	}
	return defaultValue
}

// RequireFloat returns a float64 argument by key, or an error if not found or not convertible to float64
func (r CallToolRequest) RequireFloat(key string) (float64, error) {
	args := r.GetArguments()
	if val, ok := args[key]; ok {
		switch v := val.(type) {
		case float64:
			return v, nil
		case int:
			return float64(v), nil
		case string:
			if f, err := strconv.ParseFloat(v, 64); err == nil {
				return f, nil
			}
			return 0, fmt.Errorf("argument %q cannot be converted to float64", key)
		default:
			return 0, fmt.Errorf("argument %q is not a float64", key)
		}
	}
	return 0, fmt.Errorf("required argument %q not found", key)
}

// GetBool returns a bool argument by key, or the default value if not found
func (r CallToolRequest) GetBool(key string, defaultValue bool) bool {
	args := r.GetArguments()
	if val, ok := args[key]; ok {
		switch v := val.(type) {
		case bool:
			return v
		case string:
			if b, err := strconv.ParseBool(v); err == nil {
				return b
			}
		case int:
			return v != 0
		case float64:
			return v != 0
		}
	}
	return defaultValue
}

// RequireBool returns a bool argument by key, or an error if not found or not convertible to bool
func (r CallToolRequest) RequireBool(key string) (bool, error) {
	args := r.GetArguments()
	if val, ok := args[key]; ok {
		switch v := val.(type) {
		case bool:
			return v, nil
		case string:
			if b, err := strconv.ParseBool(v); err == nil {
				return b, nil
			}
			return false, fmt.Errorf("argument %q cannot be converted to bool", key)
		case int:
			return v != 0, nil
		case float64:
			return v != 0, nil
		default:
			return false, fmt.Errorf("argument %q is not a bool", key)
		}
	}
	return false, fmt.Errorf("required argument %q not found", key)
}

// GetStringSlice returns a string slice argument by key, or the default value if not found
func (r CallToolRequest) GetStringSlice(key string, defaultValue []string) []string {
	args := r.GetArguments()
	if val, ok := args[key]; ok {
		switch v := val.(type) {
		case []string:
			return v
		case []any:
			result := make([]string, 0, len(v))
			for _, item := range v {
				if str, ok := item.(string); ok {
					result = append(result, str)
				}
			}
			return result
		}
	}
	return defaultValue
}

// RequireStringSlice returns a string slice argument by key, or an error if not found or not convertible to string slice
func (r CallToolRequest) RequireStringSlice(key string) ([]string, error) {
	args := r.GetArguments()
	if val, ok := args[key]; ok {
		switch v := val.(type) {
		case []string:
			return v, nil
		case []any:
			result := make([]string, 0, len(v))
			for i, item := range v {
				if str, ok := item.(string); ok {
					result = append(result, str)
				} else {
					return nil, fmt.Errorf("item %d in argument %q is not a string", i, key)
				}
			}
			return result, nil
		default:
			return nil, fmt.Errorf("argument %q is not a string slice", key)
		}
	}
	return nil, fmt.Errorf("required argument %q not found", key)
}

// GetIntSlice returns an int slice argument by key, or the default value if not found
func (r CallToolRequest) GetIntSlice(key string, defaultValue []int) []int {
	args := r.GetArguments()
	if val, ok := args[key]; ok {
		switch v := val.(type) {
		case []int:
			return v
		case []any:
			result := make([]int, 0, len(v))
			for _, item := range v {
				switch num := item.(type) {
				case int:
					result = append(result, num)
				case float64:
					result = append(result, int(num))
				case string:
					if i, err := strconv.Atoi(num); err == nil {
						result = append(result, i)
					}
				}
			}
			return result
		}
	}
	return defaultValue
}

// RequireIntSlice returns an int slice argument by key, or an error if not found or not convertible to int slice
func (r CallToolRequest) RequireIntSlice(key string) ([]int, error) {
	args := r.GetArguments()
	if val, ok := args[key]; ok {
		switch v := val.(type) {
		case []int:
			return v, nil
		case []any:
			result := make([]int, 0, len(v))
			for i, item := range v {
				switch num := item.(type) {
				case int:
					result = append(result, num)
				case float64:
					result = append(result, int(num))
				case string:
					if i, err := strconv.Atoi(num); err == nil {
						result = append(result, i)
					} else {
						return nil, fmt.Errorf("item %d in argument %q cannot be converted to int", i, key)
					}
				default:
					return nil, fmt.Errorf("item %d in argument %q is not an int", i, key)
				}
			}
			return result, nil
		default:
			return nil, fmt.Errorf("argument %q is not an int slice", key)
		}
	}
	return nil, fmt.Errorf("required argument %q not found", key)
}

// GetFloatSlice returns a float64 slice argument by key, or the default value if not found
func (r CallToolRequest) GetFloatSlice(key string, defaultValue []float64) []float64 {
	args := r.GetArguments()
	if val, ok := args[key]; ok {
		switch v := val.(type) {
		case []float64:
			return v
		case []any:
			result := make([]float64, 0, len(v))
			for _, item := range v {
				switch num := item.(type) {
				case float64:
					result = append(result, num)
				case int:
					result = append(result, float64(num))
				case string:
					if f, err := strconv.ParseFloat(num, 64); err == nil {
						result = append(result, f)
					}
				}
			}
			return result
		}
	}
	return defaultValue
}

// RequireFloatSlice returns a float64 slice argument by key, or an error if not found or not convertible to float64 slice
func (r CallToolRequest) RequireFloatSlice(key string) ([]float64, error) {
	args := r.GetArguments()
	if val, ok := args[key]; ok {
		switch v := val.(type) {
		case []float64:
			return v, nil
		case []any:
			result := make([]float64, 0, len(v))
			for i, item := range v {
				switch num := item.(type) {
				case float64:
					result = append(result, num)
				case int:
					result = append(result, float64(num))
				case string:
					if f, err := strconv.ParseFloat(num, 64); err == nil {
						result = append(result, f)
					} else {
						return nil, fmt.Errorf("item %d in argument %q cannot be converted to float64", i, key)
					}
				default:
					return nil, fmt.Errorf("item %d in argument %q is not a float64", i, key)
				}
			}
			return result, nil
		default:
			return nil, fmt.Errorf("argument %q is not a float64 slice", key)
		}
	}
	return nil, fmt.Errorf("required argument %q not found", key)
}

// GetBoolSlice returns a bool slice argument by key, or the default value if not found
func (r CallToolRequest) GetBoolSlice(key string, defaultValue []bool) []bool {
	args := r.GetArguments()
	if val, ok := args[key]; ok {
		switch v := val.(type) {
		case []bool:
			return v
		case []any:
			result := make([]bool, 0, len(v))
			for _, item := range v {
				switch b := item.(type) {
				case bool:
					result = append(result, b)
				case string:
					if parsed, err := strconv.ParseBool(b); err == nil {
						result = append(result, parsed)
					}
				case int:
					result = append(result, b != 0)
				case float64:
					result = append(result, b != 0)
				}
			}
			return result
		}
	}
	return defaultValue
}

// RequireBoolSlice returns a bool slice argument by key, or an error if not found or not convertible to bool slice
func (r CallToolRequest) RequireBoolSlice(key string) ([]bool, error) {
	args := r.GetArguments()
	if val, ok := args[key]; ok {
		switch v := val.(type) {
		case []bool:
			return v, nil
		case []any:
			result := make([]bool, 0, len(v))
			for i, item := range v {
				switch b := item.(type) {
				case bool:
					result = append(result, b)
				case string:
					if parsed, err := strconv.ParseBool(b); err == nil {
						result = append(result, parsed)
					} else {
						return nil, fmt.Errorf("item %d in argument %q cannot be converted to bool", i, key)
					}
				case int:
					result = append(result, b != 0)
				case float64:
					result = append(result, b != 0)
				default:
					return nil, fmt.Errorf("item %d in argument %q is not a bool", i, key)
				}
			}
			return result, nil
		default:
			return nil, fmt.Errorf("argument %q is not a bool slice", key)
		}
	}
	return nil, fmt.Errorf("required argument %q not found", key)
}

// MarshalJSON implements custom JSON marshaling for CallToolResult
func (r CallToolResult) MarshalJSON() ([]byte, error) {
	m := make(map[string]any)

	// Marshal Meta if present
	if r.Meta != nil {
		m["_meta"] = r.Meta
	}

	// Marshal Content array
	content := make([]any, len(r.Content))
	for i, c := range r.Content {
		content[i] = c
	}
	m["content"] = content

	// Marshal StructuredContent if present
	if r.StructuredContent != nil {
		m["structuredContent"] = r.StructuredContent
	}

	// Marshal IsError if true
	if r.IsError {
		m["isError"] = r.IsError
	}

	return json.Marshal(m)
}

// UnmarshalJSON implements custom JSON unmarshaling for CallToolResult
func (r *CallToolResult) UnmarshalJSON(data []byte) error {
	var raw map[string]any
	if err := json.Unmarshal(data, &raw); err != nil {
		return err
	}

	// Unmarshal Meta
	if meta, ok := raw["_meta"]; ok {
		if metaMap, ok := meta.(map[string]any); ok {
			r.Meta = NewMetaFromMap(metaMap)
		}
	}

	// Unmarshal Content array
	if contentRaw, ok := raw["content"]; ok {
		if contentArray, ok := contentRaw.([]any); ok {
			r.Content = make([]Content, len(contentArray))
			for i, item := range contentArray {
				itemBytes, err := json.Marshal(item)
				if err != nil {
					return err
				}
				content, err := UnmarshalContent(itemBytes)
				if err != nil {
					return err
				}
				r.Content[i] = content
			}
		}
	}

	// Unmarshal StructuredContent if present
	if structured, ok := raw["structuredContent"]; ok {
		r.StructuredContent = structured
	}

	// Unmarshal IsError
	if isError, ok := raw["isError"]; ok {
		if isErrorBool, ok := isError.(bool); ok {
			r.IsError = isErrorBool
		}
	}

	return nil
}

// ToolListChangedNotification is an optional notification from the server to
// the client, informing it that the list of tools it offers has changed. This may
// be issued by servers without any previous subscription from the client.
type ToolListChangedNotification struct {
	Notification
}

// Tool represents the definition for a tool the client can call.
type Tool struct {
	// Meta is a metadata object that is reserved by MCP for storing additional information.
	Meta *Meta `json:"_meta,omitempty"`
	// The name of the tool.
	Name string `json:"name"`
	// A human-readable description of the tool.
	Description string `json:"description,omitempty"`
	// A JSON Schema object defining the expected parameters for the tool.
	InputSchema ToolInputSchema `json:"inputSchema"`
	// Alternative to InputSchema - allows arbitrary JSON Schema to be provided
	RawInputSchema json.RawMessage `json:"-"` // Hide this from JSON marshaling
	// A JSON Schema object defining the expected output returned by the tool .
	OutputSchema ToolOutputSchema `json:"outputSchema,omitempty"`
	// Optional JSON Schema defining expected output structure
	RawOutputSchema json.RawMessage `json:"-"` // Hide this from JSON marshaling
	// Optional properties describing tool behavior
	Annotations ToolAnnotation `json:"annotations"`
}

// GetName returns the name of the tool.
func (t Tool) GetName() string {
	return t.Name
}

// MarshalJSON implements the json.Marshaler interface for Tool.
// It handles marshaling either InputSchema or RawInputSchema based on which is set.
func (t Tool) MarshalJSON() ([]byte, error) {
	// Create a map to build the JSON structure
	m := make(map[string]any, 5)

	// Add the name and description
	m["name"] = t.Name
	if t.Description != "" {
		m["description"] = t.Description
	}

	// Determine which input schema to use
	if t.RawInputSchema != nil {
		if t.InputSchema.Type != "" {
			return nil, fmt.Errorf("tool %s has both InputSchema and RawInputSchema set: %w", t.Name, errToolSchemaConflict)
		}
		m["inputSchema"] = t.RawInputSchema
	} else {
		// Use the structured InputSchema
		m["inputSchema"] = t.InputSchema
	}

	// Add output schema if present
	if t.RawOutputSchema != nil {
		if t.OutputSchema.Type != "" {
			return nil, fmt.Errorf("tool %s has both OutputSchema and RawOutputSchema set: %w", t.Name, errToolSchemaConflict)
		}
		m["outputSchema"] = t.RawOutputSchema
	} else if t.OutputSchema.Type != "" { // If no output schema is specified, do not return anything
		m["outputSchema"] = t.OutputSchema
	}

	m["annotations"] = t.Annotations

	// Marshal Meta if present
	if t.Meta != nil {
		m["_meta"] = t.Meta
	}

	return json.Marshal(m)
}

// ToolArgumentsSchema represents a JSON Schema for tool arguments.
type ToolArgumentsSchema struct {
	Defs       map[string]any `json:"$defs,omitempty"`
	Type       string         `json:"type"`
	Properties map[string]any `json:"properties,omitempty"`
	Required   []string       `json:"required,omitempty"`
}

type ToolInputSchema ToolArgumentsSchema // For retro-compatibility
type ToolOutputSchema ToolArgumentsSchema

// MarshalJSON implements the json.Marshaler interface for ToolInputSchema.
func (tis ToolArgumentsSchema) MarshalJSON() ([]byte, error) {
	m := make(map[string]any)
	m["type"] = tis.Type

	if tis.Defs != nil {
		m["$defs"] = tis.Defs
	}

	// Marshal Properties to '{}' rather than `nil` when its length equals zero
	if tis.Properties != nil {
		m["properties"] = tis.Properties
	}

	if len(tis.Required) > 0 {
		m["required"] = tis.Required
	}

	return json.Marshal(m)
}

type ToolAnnotation struct {
	// Human-readable title for the tool
	Title string `json:"title,omitempty"`
	// If true, the tool does not modify its environment
	ReadOnlyHint *bool `json:"readOnlyHint,omitempty"`
	// If true, the tool may perform destructive updates
	DestructiveHint *bool `json:"destructiveHint,omitempty"`
	// If true, repeated calls with same args have no additional effect
	IdempotentHint *bool `json:"idempotentHint,omitempty"`
	// If true, tool interacts with external entities
	OpenWorldHint *bool `json:"openWorldHint,omitempty"`
}

// ToolOption is a function that configures a Tool.
// It provides a flexible way to set various properties of a Tool using the functional options pattern.
type ToolOption func(*Tool)

// PropertyOption is a function that configures a property in a Tool's input schema.
// It allows for flexible configuration of JSON Schema properties using the functional options pattern.
type PropertyOption func(map[string]any)

//
// Core Tool Functions
//

// NewTool creates a new Tool with the given name and options.
// The tool will have an object-type input schema with configurable properties.
// Options are applied in order, allowing for flexible tool configuration.
func NewTool(name string, opts ...ToolOption) Tool {
	tool := Tool{
		Name: name,
		InputSchema: ToolInputSchema{
			Type:       "object",
			Properties: make(map[string]any),
			Required:   nil, // Will be omitted from JSON if empty
		},
		Annotations: ToolAnnotation{
			Title:           "",
			ReadOnlyHint:    ToBoolPtr(false),
			DestructiveHint: ToBoolPtr(true),
			IdempotentHint:  ToBoolPtr(false),
			OpenWorldHint:   ToBoolPtr(true),
		},
	}

	for _, opt := range opts {
		opt(&tool)
	}

	return tool
}

// NewToolWithRawSchema creates a new Tool with the given name and a raw JSON
// Schema. This allows for arbitrary JSON Schema to be used for the tool's input
// schema.
//
// NOTE a [Tool] built in such a way is incompatible with the [ToolOption] and
// runtime errors will result from supplying a [ToolOption] to a [Tool] built
// with this function.
func NewToolWithRawSchema(name, description string, schema json.RawMessage) Tool {
	tool := Tool{
		Name:           name,
		Description:    description,
		RawInputSchema: schema,
	}

	return tool
}

// WithDescription adds a description to the Tool.
// The description should provide a clear, human-readable explanation of what the tool does.
func WithDescription(description string) ToolOption {
	return func(t *Tool) {
		t.Description = description
	}
}

// WithInputSchema creates a ToolOption that sets the input schema for a tool.
// It accepts any Go type, usually a struct, and automatically generates a JSON schema from it.
func WithInputSchema[T any]() ToolOption {
	return func(t *Tool) {
		var zero T

		// Generate schema using invopop/jsonschema library
		// Configure reflector to generate clean, MCP-compatible schemas
		reflector := jsonschema.Reflector{
			DoNotReference:            true, // Removes $defs map, outputs entire structure inline
			Anonymous:                 true, // Hides auto-generated Schema IDs
			AllowAdditionalProperties: true, // Removes additionalProperties: false
		}
		schema := reflector.Reflect(zero)

		// Clean up schema for MCP compliance
		schema.Version = "" // Remove $schema field

		// Convert to raw JSON for MCP
		mcpSchema, err := json.Marshal(schema)
		if err != nil {
			// Skip and maintain backward compatibility
			return
		}

		t.InputSchema.Type = ""
		t.RawInputSchema = json.RawMessage(mcpSchema)
	}
}

// WithRawInputSchema sets a raw JSON schema for the tool's input.
// Use this when you need full control over the schema or when working with
// complex schemas that can't be generated from Go types. The jsonschema library
// can handle complex schemas and provides nice extension points, so be sure to
// check that out before using this.
func WithRawInputSchema(schema json.RawMessage) ToolOption {
	return func(t *Tool) {
		t.RawInputSchema = schema
	}
}

// WithOutputSchema creates a ToolOption that sets the output schema for a tool.
// It accepts any Go type, usually a struct, and automatically generates a JSON schema from it.
func WithOutputSchema[T any]() ToolOption {
	return func(t *Tool) {
		var zero T

		// Generate schema using invopop/jsonschema library
		// Configure reflector to generate clean, MCP-compatible schemas
		reflector := jsonschema.Reflector{
			DoNotReference:            true, // Removes $defs map, outputs entire structure inline
			Anonymous:                 true, // Hides auto-generated Schema IDs
			AllowAdditionalProperties: true, // Removes additionalProperties: false
		}
		schema := reflector.Reflect(zero)

		// Clean up schema for MCP compliance
		schema.Version = "" // Remove $schema field

		// Convert to raw JSON for MCP
		mcpSchema, err := json.Marshal(schema)
		if err != nil {
			// Skip and maintain backward compatibility
			return
		}

		// Retrieve the schema from raw JSON
		if err := json.Unmarshal(mcpSchema, &t.OutputSchema); err != nil {
			// Skip and maintain backward compatibility
			return
		}

		// Always set the type to "object" as of the current MCP spec
		// https://modelcontextprotocol.io/specification/2025-06-18/server/tools#output-schema
		t.OutputSchema.Type = "object"
	}
}

// WithRawOutputSchema sets a raw JSON schema for the tool's output.
// Use this when you need full control over the schema or when working with
// complex schemas that can't be generated from Go types. The jsonschema library
// can handle complex schemas and provides nice extension points, so be sure to
// check that out before using this.
func WithRawOutputSchema(schema json.RawMessage) ToolOption {
	return func(t *Tool) {
		t.RawOutputSchema = schema
	}
}

// WithToolAnnotation adds optional hints about the Tool.
func WithToolAnnotation(annotation ToolAnnotation) ToolOption {
	return func(t *Tool) {
		t.Annotations = annotation
	}
}

// WithTitleAnnotation sets the Title field of the Tool's Annotations.
// It provides a human-readable title for the tool.
func WithTitleAnnotation(title string) ToolOption {
	return func(t *Tool) {
		t.Annotations.Title = title
	}
}

// WithReadOnlyHintAnnotation sets the ReadOnlyHint field of the Tool's Annotations.
// If true, it indicates the tool does not modify its environment.
func WithReadOnlyHintAnnotation(value bool) ToolOption {
	return func(t *Tool) {
		t.Annotations.ReadOnlyHint = &value
	}
}

// WithDestructiveHintAnnotation sets the DestructiveHint field of the Tool's Annotations.
// If true, it indicates the tool may perform destructive updates.
func WithDestructiveHintAnnotation(value bool) ToolOption {
	return func(t *Tool) {
		t.Annotations.DestructiveHint = &value
	}
}

// WithIdempotentHintAnnotation sets the IdempotentHint field of the Tool's Annotations.
// If true, it indicates repeated calls with the same arguments have no additional effect.
func WithIdempotentHintAnnotation(value bool) ToolOption {
	return func(t *Tool) {
		t.Annotations.IdempotentHint = &value
	}
}

// WithOpenWorldHintAnnotation sets the OpenWorldHint field of the Tool's Annotations.
// If true, it indicates the tool interacts with external entities.
func WithOpenWorldHintAnnotation(value bool) ToolOption {
	return func(t *Tool) {
		t.Annotations.OpenWorldHint = &value
	}
}

//
// Common Property Options
//

// Description adds a description to a property in the JSON Schema.
// The description should explain the purpose and expected values of the property.
func Description(desc string) PropertyOption {
	return func(schema map[string]any) {
		schema["description"] = desc
	}
}

// Required marks a property as required in the tool's input schema.
// Required properties must be provided when using the tool.
func Required() PropertyOption {
	return func(schema map[string]any) {
		schema["required"] = true
	}
}

// Title adds a display-friendly title to a property in the JSON Schema.
// This title can be used by UI components to show a more readable property name.
func Title(title string) PropertyOption {
	return func(schema map[string]any) {
		schema["title"] = title
	}
}

//
// String Property Options
//

// DefaultString sets the default value for a string property.
// This value will be used if the property is not explicitly provided.
func DefaultString(value string) PropertyOption {
	return func(schema map[string]any) {
		schema["default"] = value
	}
}

// Enum specifies a list of allowed values for a string property.
// The property value must be one of the specified enum values.
func Enum(values ...string) PropertyOption {
	return func(schema map[string]any) {
		schema["enum"] = values
	}
}

// MaxLength sets the maximum length for a string property.
// The string value must not exceed this length.
func MaxLength(max int) PropertyOption {
	return func(schema map[string]any) {
		schema["maxLength"] = max
	}
}

// MinLength sets the minimum length for a string property.
// The string value must be at least this length.
func MinLength(min int) PropertyOption {
	return func(schema map[string]any) {
		schema["minLength"] = min
	}
}

// Pattern sets a regex pattern that a string property must match.
// The string value must conform to the specified regular expression.
func Pattern(pattern string) PropertyOption {
	return func(schema map[string]any) {
		schema["pattern"] = pattern
	}
}

//
// Number Property Options
//

// DefaultNumber sets the default value for a number property.
// This value will be used if the property is not explicitly provided.
func DefaultNumber(value float64) PropertyOption {
	return func(schema map[string]any) {
		schema["default"] = value
	}
}

// Max sets the maximum value for a number property.
// The number value must not exceed this maximum.
func Max(max float64) PropertyOption {
	return func(schema map[string]any) {
		schema["maximum"] = max
	}
}

// Min sets the minimum value for a number property.
// The number value must not be less than this minimum.
func Min(min float64) PropertyOption {
	return func(schema map[string]any) {
		schema["minimum"] = min
	}
}

// MultipleOf specifies that a number must be a multiple of the given value.
// The number value must be divisible by this value.
func MultipleOf(value float64) PropertyOption {
	return func(schema map[string]any) {
		schema["multipleOf"] = value
	}
}

//
// Boolean Property Options
//

// DefaultBool sets the default value for a boolean property.
// This value will be used if the property is not explicitly provided.
func DefaultBool(value bool) PropertyOption {
	return func(schema map[string]any) {
		schema["default"] = value
	}
}

//
// Array Property Options
//

// DefaultArray sets the default value for an array property.
// This value will be used if the property is not explicitly provided.
func DefaultArray[T any](value []T) PropertyOption {
	return func(schema map[string]any) {
		schema["default"] = value
	}
}

//
// Property Type Helpers
//

// WithBoolean adds a boolean property to the tool schema.
// It accepts property options to configure the boolean property's behavior and constraints.
func WithBoolean(name string, opts ...PropertyOption) ToolOption {
	return func(t *Tool) {
		schema := map[string]any{
			"type": "boolean",
		}

		for _, opt := range opts {
			opt(schema)
		}

		// Remove required from property schema and add to InputSchema.required
		if required, ok := schema["required"].(bool); ok && required {
			delete(schema, "required")
			t.InputSchema.Required = append(t.InputSchema.Required, name)
		}

		t.InputSchema.Properties[name] = schema
	}
}

// WithNumber adds a number property to the tool schema.
// It accepts property options to configure the number property's behavior and constraints.
func WithNumber(name string, opts ...PropertyOption) ToolOption {
	return func(t *Tool) {
		schema := map[string]any{
			"type": "number",
		}

		for _, opt := range opts {
			opt(schema)
		}

		// Remove required from property schema and add to InputSchema.required
		if required, ok := schema["required"].(bool); ok && required {
			delete(schema, "required")
			t.InputSchema.Required = append(t.InputSchema.Required, name)
		}

		t.InputSchema.Properties[name] = schema
	}
}

// WithString adds a string property to the tool schema.
// It accepts property options to configure the string property's behavior and constraints.
func WithString(name string, opts ...PropertyOption) ToolOption {
	return func(t *Tool) {
		schema := map[string]any{
			"type": "string",
		}

		for _, opt := range opts {
			opt(schema)
		}

		// Remove required from property schema and add to InputSchema.required
		if required, ok := schema["required"].(bool); ok && required {
			delete(schema, "required")
			t.InputSchema.Required = append(t.InputSchema.Required, name)
		}

		t.InputSchema.Properties[name] = schema
	}
}

// WithObject adds an object property to the tool schema.
// It accepts property options to configure the object property's behavior and constraints.
func WithObject(name string, opts ...PropertyOption) ToolOption {
	return func(t *Tool) {
		schema := map[string]any{
			"type":       "object",
			"properties": map[string]any{},
		}

		for _, opt := range opts {
			opt(schema)
		}

		// Remove required from property schema and add to InputSchema.required
		if required, ok := schema["required"].(bool); ok && required {
			delete(schema, "required")
			t.InputSchema.Required = append(t.InputSchema.Required, name)
		}

		t.InputSchema.Properties[name] = schema
	}
}

// WithArray adds an array property to the tool schema.
// WithArray returns a ToolOption that adds an array-typed property with the given name to a Tool's input schema.
// It applies provided PropertyOption functions to configure the property's schema, moves a `required` flag
// from the property schema into the Tool's InputSchema.Required slice when present, and registers the resulting
// schema under InputSchema.Properties[name].
func WithArray(name string, opts ...PropertyOption) ToolOption {
	return func(t *Tool) {
		schema := map[string]any{
			"type": "array",
		}

		for _, opt := range opts {
			opt(schema)
		}

		// Remove required from property schema and add to InputSchema.required
		if required, ok := schema["required"].(bool); ok && required {
			delete(schema, "required")
			t.InputSchema.Required = append(t.InputSchema.Required, name)
		}

		t.InputSchema.Properties[name] = schema
	}
}

// WithAny adds a property of any type to the tool schema.
<<<<<<< HEAD
// WithAny adds an input property named name with no predefined JSON Schema type to the Tool's input schema.
// The returned ToolOption applies the provided PropertyOption functions to the property's schema, moves a property-level
// `required` flag into the Tool's InputSchema.Required list if present, and stores the resulting schema under InputSchema.Properties[name].
=======
// It accepts property options to configure the property's behavior and constraints.
>>>>>>> 881e1425
func WithAny(name string, opts ...PropertyOption) ToolOption {
	return func(t *Tool) {
		schema := map[string]any{}

		for _, opt := range opts {
			opt(schema)
		}

		// Remove required from property schema and add to InputSchema.required
		if required, ok := schema["required"].(bool); ok && required {
			delete(schema, "required")
			t.InputSchema.Required = append(t.InputSchema.Required, name)
		}

		t.InputSchema.Properties[name] = schema
	}
}

<<<<<<< HEAD
// Properties sets the "properties" map for an object schema.
// The returned PropertyOption stores the provided map under the schema's "properties" key.
=======
// Properties defines the properties for an object schema
>>>>>>> 881e1425
func Properties(props map[string]any) PropertyOption {
	return func(schema map[string]any) {
		schema["properties"] = props
	}
}

// AdditionalProperties specifies whether additional properties are allowed in the object
// or defines a schema for additional properties
func AdditionalProperties(schema any) PropertyOption {
	return func(schemaMap map[string]any) {
		schemaMap["additionalProperties"] = schema
	}
}

// MinProperties sets the minimum number of properties for an object
func MinProperties(min int) PropertyOption {
	return func(schema map[string]any) {
		schema["minProperties"] = min
	}
}

// MaxProperties sets the maximum number of properties for an object
func MaxProperties(max int) PropertyOption {
	return func(schema map[string]any) {
		schema["maxProperties"] = max
	}
}

// PropertyNames defines a schema for property names in an object
func PropertyNames(schema map[string]any) PropertyOption {
	return func(schemaMap map[string]any) {
		schemaMap["propertyNames"] = schema
	}
}

// Items defines the schema for array items.
// Accepts any schema definition for maximum flexibility.
//
// Example:
//
//	Items(map[string]any{
//	    "type": "object",
//	    "properties": map[string]any{
//	        "name": map[string]any{"type": "string"},
//	        "age": map[string]any{"type": "number"},
//	    },
//	})
//
// For simple types, use ItemsString(), ItemsNumber(), ItemsBoolean() instead.
func Items(schema any) PropertyOption {
	return func(schemaMap map[string]any) {
		schemaMap["items"] = schema
	}
}

// MinItems sets the minimum number of items for an array
func MinItems(min int) PropertyOption {
	return func(schema map[string]any) {
		schema["minItems"] = min
	}
}

// MaxItems sets the maximum number of items for an array
func MaxItems(max int) PropertyOption {
	return func(schema map[string]any) {
		schema["maxItems"] = max
	}
}

// UniqueItems specifies whether array items must be unique
func UniqueItems(unique bool) PropertyOption {
	return func(schema map[string]any) {
		schema["uniqueItems"] = unique
	}
}

// WithStringItems configures an array's items to be of type string.
//
// Supported options: Description(), DefaultString(), Enum(), MaxLength(), MinLength(), Pattern()
// Note: Options like Required() are not valid for item schemas and will be ignored.
//
// Examples:
//
//	mcp.WithArray("tags", mcp.WithStringItems())
//	mcp.WithArray("colors", mcp.WithStringItems(mcp.Enum("red", "green", "blue")))
//	mcp.WithArray("names", mcp.WithStringItems(mcp.MinLength(1), mcp.MaxLength(50)))
//
// Limitations: Only supports simple string arrays. Use Items() for complex objects.
func WithStringItems(opts ...PropertyOption) PropertyOption {
	return func(schema map[string]any) {
		itemSchema := map[string]any{
			"type": "string",
		}

		for _, opt := range opts {
			opt(itemSchema)
		}

		schema["items"] = itemSchema
	}
}

// WithStringEnumItems configures an array's items to be of type string with a specified enum.
// Example:
//
//	mcp.WithArray("priority", mcp.WithStringEnumItems([]string{"low", "medium", "high"}))
//
// Limitations: Only supports string enums. Use WithStringItems(Enum(...)) for more flexibility.
func WithStringEnumItems(values []string) PropertyOption {
	return func(schema map[string]any) {
		schema["items"] = map[string]any{
			"type": "string",
			"enum": values,
		}
	}
}

// WithNumberItems configures an array's items to be of type number.
//
// Supported options: Description(), DefaultNumber(), Min(), Max(), MultipleOf()
// Note: Options like Required() are not valid for item schemas and will be ignored.
//
// Examples:
//
//	mcp.WithArray("scores", mcp.WithNumberItems(mcp.Min(0), mcp.Max(100)))
//	mcp.WithArray("prices", mcp.WithNumberItems(mcp.Min(0)))
//
// Limitations: Only supports simple number arrays. Use Items() for complex objects.
func WithNumberItems(opts ...PropertyOption) PropertyOption {
	return func(schema map[string]any) {
		itemSchema := map[string]any{
			"type": "number",
		}

		for _, opt := range opts {
			opt(itemSchema)
		}

		schema["items"] = itemSchema
	}
}

// WithBooleanItems configures an array's items to be of type boolean.
//
// Supported options: Description(), DefaultBool()
// Note: Options like Required() are not valid for item schemas and will be ignored.
//
// Examples:
//
//	mcp.WithArray("flags", mcp.WithBooleanItems())
//	mcp.WithArray("permissions", mcp.WithBooleanItems(mcp.Description("User permissions")))
//
// Limitations: Only supports simple boolean arrays. Use Items() for complex objects.
func WithBooleanItems(opts ...PropertyOption) PropertyOption {
	return func(schema map[string]any) {
		itemSchema := map[string]any{
			"type": "boolean",
		}

		for _, opt := range opts {
			opt(itemSchema)
		}

		schema["items"] = itemSchema
	}
}<|MERGE_RESOLUTION|>--- conflicted
+++ resolved
@@ -1116,14 +1116,9 @@
 	}
 }
 
-// WithAny adds a property of any type to the tool schema.
-<<<<<<< HEAD
 // WithAny adds an input property named name with no predefined JSON Schema type to the Tool's input schema.
 // The returned ToolOption applies the provided PropertyOption functions to the property's schema, moves a property-level
 // `required` flag into the Tool's InputSchema.Required list if present, and stores the resulting schema under InputSchema.Properties[name].
-=======
-// It accepts property options to configure the property's behavior and constraints.
->>>>>>> 881e1425
 func WithAny(name string, opts ...PropertyOption) ToolOption {
 	return func(t *Tool) {
 		schema := map[string]any{}
@@ -1142,12 +1137,8 @@
 	}
 }
 
-<<<<<<< HEAD
 // Properties sets the "properties" map for an object schema.
 // The returned PropertyOption stores the provided map under the schema's "properties" key.
-=======
-// Properties defines the properties for an object schema
->>>>>>> 881e1425
 func Properties(props map[string]any) PropertyOption {
 	return func(schema map[string]any) {
 		schema["properties"] = props
