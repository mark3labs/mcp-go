package mcp

import (
	"encoding/json"
	"errors"
	"fmt"
	"net/http"
	"reflect"
	"strconv"

<<<<<<< HEAD
	"github.com/invopop/jsonschema"
=======
	"github.com/mark3labs/mcp-go/orderedmap"
>>>>>>> 9e61bf8f
)

var errToolSchemaConflict = errors.New("provide either InputSchema or RawInputSchema, not both")

// ListToolsRequest is sent from the client to request a list of tools the
// server has.
type ListToolsRequest struct {
	PaginatedRequest
	Header http.Header `json:"-"`
}

// ListToolsResult is the server's response to a tools/list request from the
// client.
type ListToolsResult struct {
	PaginatedResult
	Tools []Tool `json:"tools"`
}

// CallToolResult is the server's response to a tool call.
//
// Any errors that originate from the tool SHOULD be reported inside the result
// object, with `isError` set to true, _not_ as an MCP protocol-level error
// response. Otherwise, the LLM would not be able to see that an error occurred
// and self-correct.
//
// However, any errors in _finding_ the tool, an error indicating that the
// server does not support tool calls, or any other exceptional conditions,
// should be reported as an MCP error response.
type CallToolResult struct {
	Result
	Content []Content `json:"content"` // Can be TextContent, ImageContent, AudioContent, or EmbeddedResource
	// Structured content returned as a JSON object in the structuredContent field of a result.
	// For backwards compatibility, a tool that returns structured content SHOULD also return
	// functionally equivalent unstructured content.
	StructuredContent any `json:"structuredContent,omitempty"`
	// Whether the tool call ended in an error.
	//
	// If not set, this is assumed to be false (the call was successful).
	IsError bool `json:"isError,omitempty"`
}

// CallToolRequest is used by the client to invoke a tool provided by the server.
type CallToolRequest struct {
	Request
	Header http.Header    `json:"-"` // HTTP headers from the original request
	Params CallToolParams `json:"params"`
}

type CallToolParams struct {
	Name      string `json:"name"`
	Arguments any    `json:"arguments,omitempty"`
	Meta      *Meta  `json:"_meta,omitempty"`
}

// GetArguments returns the Arguments as map[string]any for backward compatibility
// If Arguments is not a map, it returns an empty map
func (r CallToolRequest) GetArguments() map[string]any {
	if args, ok := r.Params.Arguments.(map[string]any); ok {
		return args
	}
	return nil
}

// GetRawArguments returns the Arguments as-is without type conversion
// This allows users to access the raw arguments in any format
func (r CallToolRequest) GetRawArguments() any {
	return r.Params.Arguments
}

// BindArguments unmarshals the Arguments into the provided struct
// This is useful for working with strongly-typed arguments
func (r CallToolRequest) BindArguments(target any) error {
	if target == nil || reflect.ValueOf(target).Kind() != reflect.Ptr {
		return fmt.Errorf("target must be a non-nil pointer")
	}

	// Fast-path: already raw JSON
	if raw, ok := r.Params.Arguments.(json.RawMessage); ok {
		return json.Unmarshal(raw, target)
	}

	data, err := json.Marshal(r.Params.Arguments)
	if err != nil {
		return fmt.Errorf("failed to marshal arguments: %w", err)
	}

	return json.Unmarshal(data, target)
}

// GetString returns a string argument by key, or the default value if not found
func (r CallToolRequest) GetString(key string, defaultValue string) string {
	args := r.GetArguments()
	if val, ok := args[key]; ok {
		if str, ok := val.(string); ok {
			return str
		}
	}
	return defaultValue
}

// RequireString returns a string argument by key, or an error if not found or not a string
func (r CallToolRequest) RequireString(key string) (string, error) {
	args := r.GetArguments()
	if val, ok := args[key]; ok {
		if str, ok := val.(string); ok {
			return str, nil
		}
		return "", fmt.Errorf("argument %q is not a string", key)
	}
	return "", fmt.Errorf("required argument %q not found", key)
}

// GetInt returns an int argument by key, or the default value if not found
func (r CallToolRequest) GetInt(key string, defaultValue int) int {
	args := r.GetArguments()
	if val, ok := args[key]; ok {
		switch v := val.(type) {
		case int:
			return v
		case float64:
			return int(v)
		case string:
			if i, err := strconv.Atoi(v); err == nil {
				return i
			}
		}
	}
	return defaultValue
}

// RequireInt returns an int argument by key, or an error if not found or not convertible to int
func (r CallToolRequest) RequireInt(key string) (int, error) {
	args := r.GetArguments()
	if val, ok := args[key]; ok {
		switch v := val.(type) {
		case int:
			return v, nil
		case float64:
			return int(v), nil
		case string:
			if i, err := strconv.Atoi(v); err == nil {
				return i, nil
			}
			return 0, fmt.Errorf("argument %q cannot be converted to int", key)
		default:
			return 0, fmt.Errorf("argument %q is not an int", key)
		}
	}
	return 0, fmt.Errorf("required argument %q not found", key)
}

// GetFloat returns a float64 argument by key, or the default value if not found
func (r CallToolRequest) GetFloat(key string, defaultValue float64) float64 {
	args := r.GetArguments()
	if val, ok := args[key]; ok {
		switch v := val.(type) {
		case float64:
			return v
		case int:
			return float64(v)
		case string:
			if f, err := strconv.ParseFloat(v, 64); err == nil {
				return f
			}
		}
	}
	return defaultValue
}

// RequireFloat returns a float64 argument by key, or an error if not found or not convertible to float64
func (r CallToolRequest) RequireFloat(key string) (float64, error) {
	args := r.GetArguments()
	if val, ok := args[key]; ok {
		switch v := val.(type) {
		case float64:
			return v, nil
		case int:
			return float64(v), nil
		case string:
			if f, err := strconv.ParseFloat(v, 64); err == nil {
				return f, nil
			}
			return 0, fmt.Errorf("argument %q cannot be converted to float64", key)
		default:
			return 0, fmt.Errorf("argument %q is not a float64", key)
		}
	}
	return 0, fmt.Errorf("required argument %q not found", key)
}

// GetBool returns a bool argument by key, or the default value if not found
func (r CallToolRequest) GetBool(key string, defaultValue bool) bool {
	args := r.GetArguments()
	if val, ok := args[key]; ok {
		switch v := val.(type) {
		case bool:
			return v
		case string:
			if b, err := strconv.ParseBool(v); err == nil {
				return b
			}
		case int:
			return v != 0
		case float64:
			return v != 0
		}
	}
	return defaultValue
}

// RequireBool returns a bool argument by key, or an error if not found or not convertible to bool
func (r CallToolRequest) RequireBool(key string) (bool, error) {
	args := r.GetArguments()
	if val, ok := args[key]; ok {
		switch v := val.(type) {
		case bool:
			return v, nil
		case string:
			if b, err := strconv.ParseBool(v); err == nil {
				return b, nil
			}
			return false, fmt.Errorf("argument %q cannot be converted to bool", key)
		case int:
			return v != 0, nil
		case float64:
			return v != 0, nil
		default:
			return false, fmt.Errorf("argument %q is not a bool", key)
		}
	}
	return false, fmt.Errorf("required argument %q not found", key)
}

// GetStringSlice returns a string slice argument by key, or the default value if not found
func (r CallToolRequest) GetStringSlice(key string, defaultValue []string) []string {
	args := r.GetArguments()
	if val, ok := args[key]; ok {
		switch v := val.(type) {
		case []string:
			return v
		case []any:
			result := make([]string, 0, len(v))
			for _, item := range v {
				if str, ok := item.(string); ok {
					result = append(result, str)
				}
			}
			return result
		}
	}
	return defaultValue
}

// RequireStringSlice returns a string slice argument by key, or an error if not found or not convertible to string slice
func (r CallToolRequest) RequireStringSlice(key string) ([]string, error) {
	args := r.GetArguments()
	if val, ok := args[key]; ok {
		switch v := val.(type) {
		case []string:
			return v, nil
		case []any:
			result := make([]string, 0, len(v))
			for i, item := range v {
				if str, ok := item.(string); ok {
					result = append(result, str)
				} else {
					return nil, fmt.Errorf("item %d in argument %q is not a string", i, key)
				}
			}
			return result, nil
		default:
			return nil, fmt.Errorf("argument %q is not a string slice", key)
		}
	}
	return nil, fmt.Errorf("required argument %q not found", key)
}

// GetIntSlice returns an int slice argument by key, or the default value if not found
func (r CallToolRequest) GetIntSlice(key string, defaultValue []int) []int {
	args := r.GetArguments()
	if val, ok := args[key]; ok {
		switch v := val.(type) {
		case []int:
			return v
		case []any:
			result := make([]int, 0, len(v))
			for _, item := range v {
				switch num := item.(type) {
				case int:
					result = append(result, num)
				case float64:
					result = append(result, int(num))
				case string:
					if i, err := strconv.Atoi(num); err == nil {
						result = append(result, i)
					}
				}
			}
			return result
		}
	}
	return defaultValue
}

// RequireIntSlice returns an int slice argument by key, or an error if not found or not convertible to int slice
func (r CallToolRequest) RequireIntSlice(key string) ([]int, error) {
	args := r.GetArguments()
	if val, ok := args[key]; ok {
		switch v := val.(type) {
		case []int:
			return v, nil
		case []any:
			result := make([]int, 0, len(v))
			for i, item := range v {
				switch num := item.(type) {
				case int:
					result = append(result, num)
				case float64:
					result = append(result, int(num))
				case string:
					if i, err := strconv.Atoi(num); err == nil {
						result = append(result, i)
					} else {
						return nil, fmt.Errorf("item %d in argument %q cannot be converted to int", i, key)
					}
				default:
					return nil, fmt.Errorf("item %d in argument %q is not an int", i, key)
				}
			}
			return result, nil
		default:
			return nil, fmt.Errorf("argument %q is not an int slice", key)
		}
	}
	return nil, fmt.Errorf("required argument %q not found", key)
}

// GetFloatSlice returns a float64 slice argument by key, or the default value if not found
func (r CallToolRequest) GetFloatSlice(key string, defaultValue []float64) []float64 {
	args := r.GetArguments()
	if val, ok := args[key]; ok {
		switch v := val.(type) {
		case []float64:
			return v
		case []any:
			result := make([]float64, 0, len(v))
			for _, item := range v {
				switch num := item.(type) {
				case float64:
					result = append(result, num)
				case int:
					result = append(result, float64(num))
				case string:
					if f, err := strconv.ParseFloat(num, 64); err == nil {
						result = append(result, f)
					}
				}
			}
			return result
		}
	}
	return defaultValue
}

// RequireFloatSlice returns a float64 slice argument by key, or an error if not found or not convertible to float64 slice
func (r CallToolRequest) RequireFloatSlice(key string) ([]float64, error) {
	args := r.GetArguments()
	if val, ok := args[key]; ok {
		switch v := val.(type) {
		case []float64:
			return v, nil
		case []any:
			result := make([]float64, 0, len(v))
			for i, item := range v {
				switch num := item.(type) {
				case float64:
					result = append(result, num)
				case int:
					result = append(result, float64(num))
				case string:
					if f, err := strconv.ParseFloat(num, 64); err == nil {
						result = append(result, f)
					} else {
						return nil, fmt.Errorf("item %d in argument %q cannot be converted to float64", i, key)
					}
				default:
					return nil, fmt.Errorf("item %d in argument %q is not a float64", i, key)
				}
			}
			return result, nil
		default:
			return nil, fmt.Errorf("argument %q is not a float64 slice", key)
		}
	}
	return nil, fmt.Errorf("required argument %q not found", key)
}

// GetBoolSlice returns a bool slice argument by key, or the default value if not found
func (r CallToolRequest) GetBoolSlice(key string, defaultValue []bool) []bool {
	args := r.GetArguments()
	if val, ok := args[key]; ok {
		switch v := val.(type) {
		case []bool:
			return v
		case []any:
			result := make([]bool, 0, len(v))
			for _, item := range v {
				switch b := item.(type) {
				case bool:
					result = append(result, b)
				case string:
					if parsed, err := strconv.ParseBool(b); err == nil {
						result = append(result, parsed)
					}
				case int:
					result = append(result, b != 0)
				case float64:
					result = append(result, b != 0)
				}
			}
			return result
		}
	}
	return defaultValue
}

// RequireBoolSlice returns a bool slice argument by key, or an error if not found or not convertible to bool slice
func (r CallToolRequest) RequireBoolSlice(key string) ([]bool, error) {
	args := r.GetArguments()
	if val, ok := args[key]; ok {
		switch v := val.(type) {
		case []bool:
			return v, nil
		case []any:
			result := make([]bool, 0, len(v))
			for i, item := range v {
				switch b := item.(type) {
				case bool:
					result = append(result, b)
				case string:
					if parsed, err := strconv.ParseBool(b); err == nil {
						result = append(result, parsed)
					} else {
						return nil, fmt.Errorf("item %d in argument %q cannot be converted to bool", i, key)
					}
				case int:
					result = append(result, b != 0)
				case float64:
					result = append(result, b != 0)
				default:
					return nil, fmt.Errorf("item %d in argument %q is not a bool", i, key)
				}
			}
			return result, nil
		default:
			return nil, fmt.Errorf("argument %q is not a bool slice", key)
		}
	}
	return nil, fmt.Errorf("required argument %q not found", key)
}

// MarshalJSON implements custom JSON marshaling for CallToolResult
func (r CallToolResult) MarshalJSON() ([]byte, error) {
	m := make(map[string]any)

	// Marshal Meta if present
	if r.Meta != nil {
		m["_meta"] = r.Meta
	}

	// Marshal Content array
	content := make([]any, len(r.Content))
	for i, c := range r.Content {
		content[i] = c
	}
	m["content"] = content

	// Marshal IsError if true
	if r.IsError {
		m["isError"] = r.IsError
	}

	return json.Marshal(m)
}

// UnmarshalJSON implements custom JSON unmarshaling for CallToolResult
func (r *CallToolResult) UnmarshalJSON(data []byte) error {
	var raw map[string]any
	if err := json.Unmarshal(data, &raw); err != nil {
		return err
	}

	// Unmarshal Meta
	if meta, ok := raw["_meta"]; ok {
		if metaMap, ok := meta.(map[string]any); ok {
			r.Meta = metaMap
		}
	}

	// Unmarshal Content array
	if contentRaw, ok := raw["content"]; ok {
		if contentArray, ok := contentRaw.([]any); ok {
			r.Content = make([]Content, len(contentArray))
			for i, item := range contentArray {
				itemBytes, err := json.Marshal(item)
				if err != nil {
					return err
				}
				content, err := UnmarshalContent(itemBytes)
				if err != nil {
					return err
				}
				r.Content[i] = content
			}
		}
	}

	// Unmarshal IsError
	if isError, ok := raw["isError"]; ok {
		if isErrorBool, ok := isError.(bool); ok {
			r.IsError = isErrorBool
		}
	}

	return nil
}

// ToolListChangedNotification is an optional notification from the server to
// the client, informing it that the list of tools it offers has changed. This may
// be issued by servers without any previous subscription from the client.
type ToolListChangedNotification struct {
	Notification
}

// Tool represents the definition for a tool the client can call.
type Tool struct {
	// The name of the tool.
	Name string `json:"name"`
	// A human-readable description of the tool.
	Description string `json:"description,omitempty"`
	// A JSON Schema object defining the expected parameters for the tool.
	InputSchema ToolInputSchema `json:"inputSchema"`
	// Alternative to InputSchema - allows arbitrary JSON Schema to be provided
	RawInputSchema json.RawMessage `json:"-"` // Hide this from JSON marshaling
	// Optional JSON Schema defining expected output structure
	RawOutputSchema json.RawMessage `json:"-"` // Hide this from JSON marshaling
	// Optional properties describing tool behavior
	Annotations ToolAnnotation `json:"annotations"`
}

// GetName returns the name of the tool.
func (t Tool) GetName() string {
	return t.Name
}

// MarshalJSON implements the json.Marshaler interface for Tool.
// It handles marshaling either InputSchema or RawInputSchema based on which is set.
func (t Tool) MarshalJSON() ([]byte, error) {
	// Create a map to build the JSON structure
	m := make(map[string]any, 5)

	// Add the name and description
	m["name"] = t.Name
	if t.Description != "" {
		m["description"] = t.Description
	}

	// Determine which input schema to use
	if t.RawInputSchema != nil {
		if t.InputSchema.Type != "" {
			return nil, fmt.Errorf("tool %s has both InputSchema and RawInputSchema set: %w", t.Name, errToolSchemaConflict)
		}
		m["inputSchema"] = t.RawInputSchema
	} else {
		// Use the structured InputSchema
		m["inputSchema"] = t.InputSchema
	}

	// Add output schema if present
	if t.RawOutputSchema != nil {
		m["outputSchema"] = t.RawOutputSchema
	}

	m["annotations"] = t.Annotations

	return json.Marshal(m)
}

type ToolInputSchema struct {
<<<<<<< HEAD
	Defs       map[string]any `json:"$defs,omitempty"`
	Type       string         `json:"type"`
	Properties map[string]any `json:"properties,omitempty"`
	Required   []string       `json:"required,omitempty"`
=======
	Type       string                 `json:"type"`
	Properties *orderedmap.OrderedMap `json:"properties,omitempty"`
	Required   []string               `json:"required,omitempty"`
>>>>>>> 9e61bf8f
}

// MarshalJSON implements the json.Marshaler interface for ToolInputSchema.
func (tis ToolInputSchema) MarshalJSON() ([]byte, error) {
	m := make(map[string]any)
	m["type"] = tis.Type

	if tis.Defs != nil {
		m["$defs"] = tis.Defs
	}

	// Marshal Properties to '{}' rather than `nil` when its length equals zero
	if tis.Properties != nil {
		m["properties"] = tis.Properties
	}

	if len(tis.Required) > 0 {
		m["required"] = tis.Required
	}

	return json.Marshal(m)
}

type ToolAnnotation struct {
	// Human-readable title for the tool
	Title string `json:"title,omitempty"`
	// If true, the tool does not modify its environment
	ReadOnlyHint *bool `json:"readOnlyHint,omitempty"`
	// If true, the tool may perform destructive updates
	DestructiveHint *bool `json:"destructiveHint,omitempty"`
	// If true, repeated calls with same args have no additional effect
	IdempotentHint *bool `json:"idempotentHint,omitempty"`
	// If true, tool interacts with external entities
	OpenWorldHint *bool `json:"openWorldHint,omitempty"`
}

// ToolOption is a function that configures a Tool.
// It provides a flexible way to set various properties of a Tool using the functional options pattern.
type ToolOption func(*Tool)

// PropertyOption is a function that configures a property in a Tool's input schema.
// It allows for flexible configuration of JSON Schema properties using the functional options pattern.
type PropertyOption func(map[string]any)

//
// Core Tool Functions
//

// NewTool creates a new Tool with the given name and options.
// The tool will have an object-type input schema with configurable properties.
// Options are applied in order, allowing for flexible tool configuration.
func NewTool(name string, opts ...ToolOption) Tool {
	tool := Tool{
		Name: name,
		InputSchema: ToolInputSchema{
			Type:       "object",
			Properties: orderedmap.New(),
			Required:   nil, // Will be omitted from JSON if empty
		},
		Annotations: ToolAnnotation{
			Title:           "",
			ReadOnlyHint:    ToBoolPtr(false),
			DestructiveHint: ToBoolPtr(true),
			IdempotentHint:  ToBoolPtr(false),
			OpenWorldHint:   ToBoolPtr(true),
		},
	}

	for _, opt := range opts {
		opt(&tool)
	}

	return tool
}

// NewToolWithRawSchema creates a new Tool with the given name and a raw JSON
// Schema. This allows for arbitrary JSON Schema to be used for the tool's input
// schema.
//
// NOTE a [Tool] built in such a way is incompatible with the [ToolOption] and
// runtime errors will result from supplying a [ToolOption] to a [Tool] built
// with this function.
func NewToolWithRawSchema(name, description string, schema json.RawMessage) Tool {
	tool := Tool{
		Name:           name,
		Description:    description,
		RawInputSchema: schema,
	}

	return tool
}

// WithDescription adds a description to the Tool.
// The description should provide a clear, human-readable explanation of what the tool does.
func WithDescription(description string) ToolOption {
	return func(t *Tool) {
		t.Description = description
	}
}

// WithOutputSchema creates a ToolOption that sets the output schema for a tool.
// It accepts any Go type, usually a struct, and automatically generates a JSON schema from it.
func WithOutputSchema[T any]() ToolOption {
	return func(t *Tool) {
		var zero T

		// Generate schema using invopop/jsonschema library
		// Configure reflector to generate clean, MCP-compatible schemas
		reflector := jsonschema.Reflector{
			DoNotReference:            true, // Removes $defs map, outputs entire structure inline
			Anonymous:                 true, // Hides auto-generated Schema IDs
			AllowAdditionalProperties: true, // Removes additionalProperties: false
		}
		schema := reflector.Reflect(zero)

		// Clean up schema for MCP compliance
		schema.Version = "" // Remove $schema field

		// Convert to raw JSON for MCP
		mcpSchema, err := json.Marshal(schema)
		if err != nil {
			// Skip and maintain backward compatibility
			return
		}

		t.RawOutputSchema = json.RawMessage(mcpSchema)
	}
}

// WithRawOutputSchema sets a raw JSON schema for the tool's output.
// Use this when you need full control over the schema or when working with
// complex schemas that can't be generated from Go types. The jsonschema library
// can handle complex schemas and provides nice extension points, so be sure to
// check that out before using this.
func WithRawOutputSchema(schema json.RawMessage) ToolOption {
	return func(t *Tool) {
		t.RawOutputSchema = schema
	}
}

// WithToolAnnotation adds optional hints about the Tool.
func WithToolAnnotation(annotation ToolAnnotation) ToolOption {
	return func(t *Tool) {
		t.Annotations = annotation
	}
}

// WithTitleAnnotation sets the Title field of the Tool's Annotations.
// It provides a human-readable title for the tool.
func WithTitleAnnotation(title string) ToolOption {
	return func(t *Tool) {
		t.Annotations.Title = title
	}
}

// WithReadOnlyHintAnnotation sets the ReadOnlyHint field of the Tool's Annotations.
// If true, it indicates the tool does not modify its environment.
func WithReadOnlyHintAnnotation(value bool) ToolOption {
	return func(t *Tool) {
		t.Annotations.ReadOnlyHint = &value
	}
}

// WithDestructiveHintAnnotation sets the DestructiveHint field of the Tool's Annotations.
// If true, it indicates the tool may perform destructive updates.
func WithDestructiveHintAnnotation(value bool) ToolOption {
	return func(t *Tool) {
		t.Annotations.DestructiveHint = &value
	}
}

// WithIdempotentHintAnnotation sets the IdempotentHint field of the Tool's Annotations.
// If true, it indicates repeated calls with the same arguments have no additional effect.
func WithIdempotentHintAnnotation(value bool) ToolOption {
	return func(t *Tool) {
		t.Annotations.IdempotentHint = &value
	}
}

// WithOpenWorldHintAnnotation sets the OpenWorldHint field of the Tool's Annotations.
// If true, it indicates the tool interacts with external entities.
func WithOpenWorldHintAnnotation(value bool) ToolOption {
	return func(t *Tool) {
		t.Annotations.OpenWorldHint = &value
	}
}

//
// Common Property Options
//

// Description adds a description to a property in the JSON Schema.
// The description should explain the purpose and expected values of the property.
func Description(desc string) PropertyOption {
	return func(schema map[string]any) {
		schema["description"] = desc
	}
}

// Required marks a property as required in the tool's input schema.
// Required properties must be provided when using the tool.
func Required() PropertyOption {
	return func(schema map[string]any) {
		schema["required"] = true
	}
}

// Title adds a display-friendly title to a property in the JSON Schema.
// This title can be used by UI components to show a more readable property name.
func Title(title string) PropertyOption {
	return func(schema map[string]any) {
		schema["title"] = title
	}
}

//
// String Property Options
//

// DefaultString sets the default value for a string property.
// This value will be used if the property is not explicitly provided.
func DefaultString(value string) PropertyOption {
	return func(schema map[string]any) {
		schema["default"] = value
	}
}

// Enum specifies a list of allowed values for a string property.
// The property value must be one of the specified enum values.
func Enum(values ...string) PropertyOption {
	return func(schema map[string]any) {
		schema["enum"] = values
	}
}

// MaxLength sets the maximum length for a string property.
// The string value must not exceed this length.
func MaxLength(max int) PropertyOption {
	return func(schema map[string]any) {
		schema["maxLength"] = max
	}
}

// MinLength sets the minimum length for a string property.
// The string value must be at least this length.
func MinLength(min int) PropertyOption {
	return func(schema map[string]any) {
		schema["minLength"] = min
	}
}

// Pattern sets a regex pattern that a string property must match.
// The string value must conform to the specified regular expression.
func Pattern(pattern string) PropertyOption {
	return func(schema map[string]any) {
		schema["pattern"] = pattern
	}
}

//
// Number Property Options
//

// DefaultNumber sets the default value for a number property.
// This value will be used if the property is not explicitly provided.
func DefaultNumber(value float64) PropertyOption {
	return func(schema map[string]any) {
		schema["default"] = value
	}
}

// Max sets the maximum value for a number property.
// The number value must not exceed this maximum.
func Max(max float64) PropertyOption {
	return func(schema map[string]any) {
		schema["maximum"] = max
	}
}

// Min sets the minimum value for a number property.
// The number value must not be less than this minimum.
func Min(min float64) PropertyOption {
	return func(schema map[string]any) {
		schema["minimum"] = min
	}
}

// MultipleOf specifies that a number must be a multiple of the given value.
// The number value must be divisible by this value.
func MultipleOf(value float64) PropertyOption {
	return func(schema map[string]any) {
		schema["multipleOf"] = value
	}
}

//
// Boolean Property Options
//

// DefaultBool sets the default value for a boolean property.
// This value will be used if the property is not explicitly provided.
func DefaultBool(value bool) PropertyOption {
	return func(schema map[string]any) {
		schema["default"] = value
	}
}

//
// Array Property Options
//

// DefaultArray sets the default value for an array property.
// This value will be used if the property is not explicitly provided.
func DefaultArray[T any](value []T) PropertyOption {
	return func(schema map[string]any) {
		schema["default"] = value
	}
}

//
// Property Type Helpers
//

// WithBoolean adds a boolean property to the tool schema.
// It accepts property options to configure the boolean property's behavior and constraints.
func WithBoolean(name string, opts ...PropertyOption) ToolOption {
	return func(t *Tool) {
		schema := map[string]any{
			"type": "boolean",
		}

		for _, opt := range opts {
			opt(schema)
		}

		// Remove required from property schema and add to InputSchema.required
		if required, ok := schema["required"].(bool); ok && required {
			delete(schema, "required")
			t.InputSchema.Required = append(t.InputSchema.Required, name)
		}

		t.InputSchema.Properties.Set(name, schema)
	}
}

// WithNumber adds a number property to the tool schema.
// It accepts property options to configure the number property's behavior and constraints.
func WithNumber(name string, opts ...PropertyOption) ToolOption {
	return func(t *Tool) {
		schema := map[string]any{
			"type": "number",
		}

		for _, opt := range opts {
			opt(schema)
		}

		// Remove required from property schema and add to InputSchema.required
		if required, ok := schema["required"].(bool); ok && required {
			delete(schema, "required")
			t.InputSchema.Required = append(t.InputSchema.Required, name)
		}

		t.InputSchema.Properties.Set(name, schema)
	}
}

// WithString adds a string property to the tool schema.
// It accepts property options to configure the string property's behavior and constraints.
func WithString(name string, opts ...PropertyOption) ToolOption {
	return func(t *Tool) {
		schema := map[string]any{
			"type": "string",
		}

		for _, opt := range opts {
			opt(schema)
		}

		// Remove required from property schema and add to InputSchema.required
		if required, ok := schema["required"].(bool); ok && required {
			delete(schema, "required")
			t.InputSchema.Required = append(t.InputSchema.Required, name)
		}

		t.InputSchema.Properties.Set(name, schema)
	}
}

// WithObject adds an object property to the tool schema.
// It accepts property options to configure the object property's behavior and constraints.
func WithObject(name string, opts ...PropertyOption) ToolOption {
	return func(t *Tool) {
		schema := map[string]any{
			"type":       "object",
			"properties": map[string]any{},
		}

		for _, opt := range opts {
			opt(schema)
		}

		// Remove required from property schema and add to InputSchema.required
		if required, ok := schema["required"].(bool); ok && required {
			delete(schema, "required")
			t.InputSchema.Required = append(t.InputSchema.Required, name)
		}

		t.InputSchema.Properties.Set(name, schema)
	}
}

// WithArray adds an array property to the tool schema.
// It accepts property options to configure the array property's behavior and constraints.
func WithArray(name string, opts ...PropertyOption) ToolOption {
	return func(t *Tool) {
		schema := map[string]any{
			"type": "array",
		}

		for _, opt := range opts {
			opt(schema)
		}

		// Remove required from property schema and add to InputSchema.required
		if required, ok := schema["required"].(bool); ok && required {
			delete(schema, "required")
			t.InputSchema.Required = append(t.InputSchema.Required, name)
		}

		t.InputSchema.Properties.Set(name, schema)
	}
}

// Properties defines the properties for an object schema
func Properties(props map[string]any) PropertyOption {
	return func(schema map[string]any) {
		schema["properties"] = props
	}
}

// AdditionalProperties specifies whether additional properties are allowed in the object
// or defines a schema for additional properties
func AdditionalProperties(schema any) PropertyOption {
	return func(schemaMap map[string]any) {
		schemaMap["additionalProperties"] = schema
	}
}

// MinProperties sets the minimum number of properties for an object
func MinProperties(min int) PropertyOption {
	return func(schema map[string]any) {
		schema["minProperties"] = min
	}
}

// MaxProperties sets the maximum number of properties for an object
func MaxProperties(max int) PropertyOption {
	return func(schema map[string]any) {
		schema["maxProperties"] = max
	}
}

// PropertyNames defines a schema for property names in an object
func PropertyNames(schema map[string]any) PropertyOption {
	return func(schemaMap map[string]any) {
		schemaMap["propertyNames"] = schema
	}
}

// Items defines the schema for array items.
// Accepts any schema definition for maximum flexibility.
//
// Example:
//
//	Items(map[string]any{
//	    "type": "object",
//	    "properties": map[string]any{
//	        "name": map[string]any{"type": "string"},
//	        "age": map[string]any{"type": "number"},
//	    },
//	})
//
// For simple types, use ItemsString(), ItemsNumber(), ItemsBoolean() instead.
func Items(schema any) PropertyOption {
	return func(schemaMap map[string]any) {
		schemaMap["items"] = schema
	}
}

// MinItems sets the minimum number of items for an array
func MinItems(min int) PropertyOption {
	return func(schema map[string]any) {
		schema["minItems"] = min
	}
}

// MaxItems sets the maximum number of items for an array
func MaxItems(max int) PropertyOption {
	return func(schema map[string]any) {
		schema["maxItems"] = max
	}
}

// UniqueItems specifies whether array items must be unique
func UniqueItems(unique bool) PropertyOption {
	return func(schema map[string]any) {
		schema["uniqueItems"] = unique
	}
}

// WithStringItems configures an array's items to be of type string.
//
// Supported options: Description(), DefaultString(), Enum(), MaxLength(), MinLength(), Pattern()
// Note: Options like Required() are not valid for item schemas and will be ignored.
//
// Examples:
//
//	mcp.WithArray("tags", mcp.WithStringItems())
//	mcp.WithArray("colors", mcp.WithStringItems(mcp.Enum("red", "green", "blue")))
//	mcp.WithArray("names", mcp.WithStringItems(mcp.MinLength(1), mcp.MaxLength(50)))
//
// Limitations: Only supports simple string arrays. Use Items() for complex objects.
func WithStringItems(opts ...PropertyOption) PropertyOption {
	return func(schema map[string]any) {
		itemSchema := map[string]any{
			"type": "string",
		}

		for _, opt := range opts {
			opt(itemSchema)
		}

		schema["items"] = itemSchema
	}
}

// WithStringEnumItems configures an array's items to be of type string with a specified enum.
// Example:
//
//	mcp.WithArray("priority", mcp.WithStringEnumItems([]string{"low", "medium", "high"}))
//
// Limitations: Only supports string enums. Use WithStringItems(Enum(...)) for more flexibility.
func WithStringEnumItems(values []string) PropertyOption {
	return func(schema map[string]any) {
		schema["items"] = map[string]any{
			"type": "string",
			"enum": values,
		}
	}
}

// WithNumberItems configures an array's items to be of type number.
//
// Supported options: Description(), DefaultNumber(), Min(), Max(), MultipleOf()
// Note: Options like Required() are not valid for item schemas and will be ignored.
//
// Examples:
//
//	mcp.WithArray("scores", mcp.WithNumberItems(mcp.Min(0), mcp.Max(100)))
//	mcp.WithArray("prices", mcp.WithNumberItems(mcp.Min(0)))
//
// Limitations: Only supports simple number arrays. Use Items() for complex objects.
func WithNumberItems(opts ...PropertyOption) PropertyOption {
	return func(schema map[string]any) {
		itemSchema := map[string]any{
			"type": "number",
		}

		for _, opt := range opts {
			opt(itemSchema)
		}

		schema["items"] = itemSchema
	}
}

// WithBooleanItems configures an array's items to be of type boolean.
//
// Supported options: Description(), DefaultBool()
// Note: Options like Required() are not valid for item schemas and will be ignored.
//
// Examples:
//
//	mcp.WithArray("flags", mcp.WithBooleanItems())
//	mcp.WithArray("permissions", mcp.WithBooleanItems(mcp.Description("User permissions")))
//
// Limitations: Only supports simple boolean arrays. Use Items() for complex objects.
func WithBooleanItems(opts ...PropertyOption) PropertyOption {
	return func(schema map[string]any) {
		itemSchema := map[string]any{
			"type": "boolean",
		}

		for _, opt := range opts {
			opt(itemSchema)
		}

		schema["items"] = itemSchema
	}
}<|MERGE_RESOLUTION|>--- conflicted
+++ resolved
@@ -8,11 +8,9 @@
 	"reflect"
 	"strconv"
 
-<<<<<<< HEAD
+	"github.com/mark3labs/mcp-go/orderedmap"
+
 	"github.com/invopop/jsonschema"
-=======
-	"github.com/mark3labs/mcp-go/orderedmap"
->>>>>>> 9e61bf8f
 )
 
 var errToolSchemaConflict = errors.New("provide either InputSchema or RawInputSchema, not both")
@@ -602,16 +600,10 @@
 }
 
 type ToolInputSchema struct {
-<<<<<<< HEAD
-	Defs       map[string]any `json:"$defs,omitempty"`
-	Type       string         `json:"type"`
-	Properties map[string]any `json:"properties,omitempty"`
-	Required   []string       `json:"required,omitempty"`
-=======
+	Defs       map[string]any         `json:"$defs,omitempty"`
 	Type       string                 `json:"type"`
 	Properties *orderedmap.OrderedMap `json:"properties,omitempty"`
 	Required   []string               `json:"required,omitempty"`
->>>>>>> 9e61bf8f
 }
 
 // MarshalJSON implements the json.Marshaler interface for ToolInputSchema.
