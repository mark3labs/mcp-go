// Package mcp defines the core types and interfaces for the Model Context Protocol (MCP).
// MCP is a protocol for communication between LLM-powered applications and their supporting services.
package mcp

import (
	"encoding/json"
	"fmt"
	"maps"
	"net/http"
	"strconv"

	"github.com/yosida95/uritemplate/v3"
)

type MCPMethod string

const (
	// MethodInitialize initiates connection and negotiates protocol capabilities.
	// https://modelcontextprotocol.io/specification/2024-11-05/basic/lifecycle/#initialization
	MethodInitialize MCPMethod = "initialize"

	// MethodPing verifies connection liveness between client and server.
	// https://modelcontextprotocol.io/specification/2024-11-05/basic/utilities/ping/
	MethodPing MCPMethod = "ping"

	// MethodResourcesList lists all available server resources.
	// https://modelcontextprotocol.io/specification/2024-11-05/server/resources/
	MethodResourcesList MCPMethod = "resources/list"

	// MethodResourcesTemplatesList provides URI templates for constructing resource URIs.
	// https://modelcontextprotocol.io/specification/2024-11-05/server/resources/
	MethodResourcesTemplatesList MCPMethod = "resources/templates/list"

	// MethodResourcesRead retrieves content of a specific resource by URI.
	// https://modelcontextprotocol.io/specification/2024-11-05/server/resources/
	MethodResourcesRead MCPMethod = "resources/read"

	// MethodPromptsList lists all available prompt templates.
	// https://modelcontextprotocol.io/specification/2024-11-05/server/prompts/
	MethodPromptsList MCPMethod = "prompts/list"

	// MethodPromptsGet retrieves a specific prompt template with filled parameters.
	// https://modelcontextprotocol.io/specification/2024-11-05/server/prompts/
	MethodPromptsGet MCPMethod = "prompts/get"

	// MethodToolsList lists all available executable tools.
	// https://modelcontextprotocol.io/specification/2024-11-05/server/tools/
	MethodToolsList MCPMethod = "tools/list"

	// MethodToolsCall invokes a specific tool with provided parameters.
	// https://modelcontextprotocol.io/specification/2024-11-05/server/tools/
	MethodToolsCall MCPMethod = "tools/call"

	// MethodSetLogLevel configures the minimum log level for client
	// https://modelcontextprotocol.io/specification/2025-03-26/server/utilities/logging
	MethodSetLogLevel MCPMethod = "logging/setLevel"

	// MethodElicitationCreate requests additional information from the user during interactions.
	// https://modelcontextprotocol.io/docs/concepts/elicitation
	MethodElicitationCreate MCPMethod = "elicitation/create"
	
	// MethodNotificationElicitationComplete notifies when a URL mode elicitation completes.
	MethodNotificationElicitationComplete MCPMethod = "notifications/elicitation/complete"

	// MethodListRoots requests roots list from the client during interactions.
	// https://modelcontextprotocol.io/specification/2025-06-18/client/roots
	MethodListRoots MCPMethod = "roots/list"

	// MethodTasksGet retrieves the current status of a task.
	// https://modelcontextprotocol.io/specification/draft/basic/utilities/tasks
	MethodTasksGet MCPMethod = "tasks/get"

	// MethodTasksList lists all tasks for the current session.
	// https://modelcontextprotocol.io/specification/draft/basic/utilities/tasks
	MethodTasksList MCPMethod = "tasks/list"

	// MethodTasksResult retrieves the result of a completed task.
	// https://modelcontextprotocol.io/specification/draft/basic/utilities/tasks
	MethodTasksResult MCPMethod = "tasks/result"

	// MethodTasksCancel cancels an in-progress task.
	// https://modelcontextprotocol.io/specification/draft/basic/utilities/tasks
	MethodTasksCancel MCPMethod = "tasks/cancel"

	// MethodNotificationResourcesListChanged notifies when the list of available resources changes.
	// https://modelcontextprotocol.io/specification/2025-03-26/server/resources#list-changed-notification
	MethodNotificationResourcesListChanged = "notifications/resources/list_changed"

	MethodNotificationResourceUpdated = "notifications/resources/updated"

	// MethodNotificationPromptsListChanged notifies when the list of available prompt templates changes.
	// https://modelcontextprotocol.io/specification/2025-03-26/server/prompts#list-changed-notification
	MethodNotificationPromptsListChanged = "notifications/prompts/list_changed"

	// MethodNotificationToolsListChanged notifies when the list of available tools changes.
	// https://modelcontextprotocol.io/specification/2025-06-18/server/tools#list-changed-notification
	MethodNotificationToolsListChanged = "notifications/tools/list_changed"

	// MethodNotificationRootsListChanged notifies when the list of available roots changes.
	// https://modelcontextprotocol.io/specification/2025-06-18/client/roots#root-list-changes
	MethodNotificationRootsListChanged = "notifications/roots/list_changed"

	// MethodNotificationTasksStatus notifies when a task's status changes.
	// https://modelcontextprotocol.io/specification/draft/basic/utilities/tasks
	MethodNotificationTasksStatus = "notifications/tasks/status"
)

type URITemplate struct {
	*uritemplate.Template
}

func (t *URITemplate) MarshalJSON() ([]byte, error) {
	return json.Marshal(t.Raw())
}

func (t *URITemplate) UnmarshalJSON(data []byte) error {
	var raw string
	if err := json.Unmarshal(data, &raw); err != nil {
		return err
	}
	template, err := uritemplate.New(raw)
	if err != nil {
		return err
	}
	t.Template = template
	return nil
}

/* JSON-RPC types */

// JSONRPCMessage represents either a JSONRPCRequest, JSONRPCNotification, JSONRPCResponse, or JSONRPCError
type JSONRPCMessage any

// LATEST_PROTOCOL_VERSION is the most recent version of the MCP protocol.
const LATEST_PROTOCOL_VERSION = "2025-06-18"

// ValidProtocolVersions lists all known valid MCP protocol versions.
var ValidProtocolVersions = []string{
	LATEST_PROTOCOL_VERSION,
	"2025-03-26",
	"2024-11-05",
}

// JSONRPC_VERSION is the version of JSON-RPC used by MCP.
const JSONRPC_VERSION = "2.0"

// ProgressToken is used to associate progress notifications with the original request.
type ProgressToken any

// Cursor is an opaque token used to represent a cursor for pagination.
type Cursor string

// Meta is metadata attached to a request's parameters. This can include fields
// formally defined by the protocol or other arbitrary data.
type Meta struct {
	// If specified, the caller is requesting out-of-band progress
	// notifications for this request (as represented by
	// notifications/progress). The value of this parameter is an
	// opaque token that will be attached to any subsequent
	// notifications. The receiver is not obligated to provide these
	// notifications.
	ProgressToken ProgressToken

	// AdditionalFields are any fields present in the Meta that are not
	// otherwise defined in the protocol.
	AdditionalFields map[string]any
}

func (m *Meta) MarshalJSON() ([]byte, error) {
	raw := make(map[string]any)
	if m.ProgressToken != nil {
		raw["progressToken"] = m.ProgressToken
	}
	maps.Copy(raw, m.AdditionalFields)

	return json.Marshal(raw)
}

func (m *Meta) UnmarshalJSON(data []byte) error {
	raw := make(map[string]any)
	if err := json.Unmarshal(data, &raw); err != nil {
		return err
	}
	m.ProgressToken = raw["progressToken"]
	delete(raw, "progressToken")
	m.AdditionalFields = raw
	return nil
}

func NewMetaFromMap(m map[string]any) *Meta {
	progressToken := m["progressToken"]
	if progressToken != nil {
		delete(m, "progressToken")
	}

	return &Meta{
		ProgressToken:    progressToken,
		AdditionalFields: m,
	}
}

type Request struct {
	Method string        `json:"method"`
	Params RequestParams `json:"params,omitempty"`
}

type RequestParams struct {
	Meta *Meta `json:"_meta,omitempty"`
}

type Params map[string]any

type Notification struct {
	Method string             `json:"method"`
	Params NotificationParams `json:"params,omitempty"`
}

type NotificationParams struct {
	// This parameter name is reserved by MCP to allow clients and
	// servers to attach additional metadata to their notifications.
	Meta map[string]any `json:"_meta,omitempty"`

	// Additional fields can be added to this map
	AdditionalFields map[string]any `json:"-"`
}

// MarshalJSON implements custom JSON marshaling
func (p NotificationParams) MarshalJSON() ([]byte, error) {
	// Create a map to hold all fields
	m := make(map[string]any)

	// Add Meta if it exists
	if p.Meta != nil {
		m["_meta"] = p.Meta
	}

	// Add all additional fields
	for k, v := range p.AdditionalFields {
		// Ensure we don't override the _meta field
		if k != "_meta" {
			m[k] = v
		}
	}

	return json.Marshal(m)
}

// UnmarshalJSON implements custom JSON unmarshaling
func (p *NotificationParams) UnmarshalJSON(data []byte) error {
	// Create a map to hold all fields
	var m map[string]any
	if err := json.Unmarshal(data, &m); err != nil {
		return err
	}

	// Initialize maps if they're nil
	if p.Meta == nil {
		p.Meta = make(map[string]any)
	}
	if p.AdditionalFields == nil {
		p.AdditionalFields = make(map[string]any)
	}

	// Process all fields
	for k, v := range m {
		if k == "_meta" {
			// Handle Meta field
			if meta, ok := v.(map[string]any); ok {
				p.Meta = meta
			}
		} else {
			// Handle additional fields
			p.AdditionalFields[k] = v
		}
	}

	return nil
}

type Result struct {
	// This result property is reserved by the protocol to allow clients and
	// servers to attach additional metadata to their responses.
	Meta *Meta `json:"_meta,omitempty"`
}

// RequestId is a uniquely identifying ID for a request in JSON-RPC.
// It can be any JSON-serializable value, typically a number or string.
type RequestId struct {
	value any
}

// NewRequestId creates a new RequestId with the given value
func NewRequestId(value any) RequestId {
	return RequestId{value: value}
}

// Value returns the underlying value of the RequestId
func (r RequestId) Value() any {
	return r.value
}

// String returns a string representation of the RequestId
func (r RequestId) String() string {
	switch v := r.value.(type) {
	case string:
		return "string:" + v
	case int64:
		return "int64:" + strconv.FormatInt(v, 10)
	case float64:
		if v == float64(int64(v)) {
			return "int64:" + strconv.FormatInt(int64(v), 10)
		}
		return "float64:" + strconv.FormatFloat(v, 'f', -1, 64)
	case nil:
		return "<nil>"
	default:
		return "unknown:" + fmt.Sprintf("%v", v)
	}
}

// IsNil returns true if the RequestId is nil
func (r RequestId) IsNil() bool {
	return r.value == nil
}

func (r RequestId) MarshalJSON() ([]byte, error) {
	return json.Marshal(r.value)
}

func (r *RequestId) UnmarshalJSON(data []byte) error {
	if string(data) == "null" {
		r.value = nil
		return nil
	}

	// Try unmarshaling as string first
	var s string
	if err := json.Unmarshal(data, &s); err == nil {
		r.value = s
		return nil
	}

	// JSON numbers are unmarshaled as float64 in Go
	var f float64
	if err := json.Unmarshal(data, &f); err == nil {
		if f == float64(int64(f)) {
			r.value = int64(f)
		} else {
			r.value = f
		}
		return nil
	}

	return fmt.Errorf("invalid request id: %s", string(data))
}

// JSONRPCRequest represents a request that expects a response.
type JSONRPCRequest struct {
	JSONRPC string    `json:"jsonrpc"`
	ID      RequestId `json:"id"`
	Params  any       `json:"params,omitempty"`
	Request
}

// JSONRPCNotification represents a notification which does not expect a response.
type JSONRPCNotification struct {
	JSONRPC string `json:"jsonrpc"`
	Notification
}

// JSONRPCResponse represents a successful (non-error) response to a request.
type JSONRPCResponse struct {
	JSONRPC string    `json:"jsonrpc"`
	ID      RequestId `json:"id"`
	Result  any       `json:"result"`
}

// JSONRPCError represents a non-successful (error) response to a request.
type JSONRPCError struct {
	JSONRPC string              `json:"jsonrpc"`
	ID      RequestId           `json:"id"`
	Error   JSONRPCErrorDetails `json:"error"`
}

// JSONRPCErrorDetails represents a JSON-RPC error for Go error handling.
// This is separate from the JSONRPCError type which represents the full JSON-RPC error response structure.
type JSONRPCErrorDetails struct {
	// The error type that occurred.
	Code int `json:"code"`
	// A short description of the error. The message SHOULD be limited
	// to a concise single sentence.
	Message string `json:"message"`
	// Additional information about the error. The value of this member
	// is defined by the sender (e.g. detailed error information, nested errors etc.).
	Data any `json:"data,omitempty"`
}

// Standard JSON-RPC error codes
const (
	// PARSE_ERROR indicates invalid JSON was received by the server.
	PARSE_ERROR = -32700

	// INVALID_REQUEST indicates the JSON sent is not a valid Request object.
	INVALID_REQUEST = -32600

	// METHOD_NOT_FOUND indicates the method does not exist/is not available.
	METHOD_NOT_FOUND = -32601

	// INVALID_PARAMS indicates invalid method parameter(s).
	INVALID_PARAMS = -32602

	// INTERNAL_ERROR indicates internal JSON-RPC error.
	INTERNAL_ERROR = -32603

	// REQUEST_INTERRUPTED indicates a request was cancelled or timed out.
	REQUEST_INTERRUPTED = -32800
)

// MCP error codes
const (
	// RESOURCE_NOT_FOUND indicates that the requested resource was not found.
	RESOURCE_NOT_FOUND = -32002

	// URL_ELICITATION_REQUIRED is the error code for when URL elicitation is required.
	URL_ELICITATION_REQUIRED = -32042
)

/* Empty result */

// EmptyResult represents a response that indicates success but carries no data.
type EmptyResult Result

/* Cancellation */

// CancelledNotification can be sent by either side to indicate that it is
// cancelling a previously-issued request.
//
// The request SHOULD still be in-flight, but due to communication latency, it
// is always possible that this notification MAY arrive after the request has
// already finished.
//
// This notification indicates that the result will be unused, so any
// associated processing SHOULD cease.
//
// A client MUST NOT attempt to cancel its `initialize` request.
type CancelledNotification struct {
	Notification
	Params CancelledNotificationParams `json:"params"`
}

type CancelledNotificationParams struct {
	// The ID of the request to cancel.
	//
	// This MUST correspond to the ID of a request previously issued
	// in the same direction.
	RequestId RequestId `json:"requestId"`

	// An optional string describing the reason for the cancellation. This MAY
	// be logged or presented to the user.
	Reason string `json:"reason,omitempty"`
}

/* Initialization */

// InitializeRequest is sent from the client to the server when it first
// connects, asking it to begin initialization.
type InitializeRequest struct {
	Request
	Params InitializeParams `json:"params"`
	Header http.Header      `json:"-"`
}

type InitializeParams struct {
	// The latest version of the Model Context Protocol that the client supports.
	// The client MAY decide to support older versions as well.
	ProtocolVersion string             `json:"protocolVersion"`
	Capabilities    ClientCapabilities `json:"capabilities"`
	ClientInfo      Implementation     `json:"clientInfo"`
}

// InitializeResult is sent after receiving an initialize request from the
// client.
type InitializeResult struct {
	Result
	// The version of the Model Context Protocol that the server wants to use.
	// This may not match the version that the client requested. If the client cannot
	// support this version, it MUST disconnect.
	ProtocolVersion string             `json:"protocolVersion"`
	Capabilities    ServerCapabilities `json:"capabilities"`
	ServerInfo      Implementation     `json:"serverInfo"`
	// Instructions describing how to use the server and its features.
	//
	// This can be used by clients to improve the LLM's understanding of
	// available tools, resources, etc. It can be thought of like a "hint" to the model.
	// For example, this information MAY be added to the system prompt.
	Instructions string `json:"instructions,omitempty"`
}

// InitializedNotification is sent from the client to the server after
// initialization has finished.
type InitializedNotification struct {
	Notification
}

// ClientCapabilities represents capabilities a client may support. Known
// capabilities are defined here, in this schema, but this is not a closed set: any
// client can define its own, additional capabilities.
type ClientCapabilities struct {
	// Experimental, non-standard capabilities that the client supports.
	Experimental map[string]any `json:"experimental,omitempty"`
	// Present if the client supports listing roots.
	Roots *struct {
		// Whether the client supports notifications for changes to the roots list.
		ListChanged bool `json:"listChanged,omitempty"`
	} `json:"roots,omitempty"`
	// Present if the client supports sampling from an LLM.
	Sampling *struct{} `json:"sampling,omitempty"`
	// Present if the client supports elicitation requests from the server.
<<<<<<< HEAD
	Elicitation *ElicitationCapability `json:"elicitation,omitempty"`
=======
	Elicitation *struct{} `json:"elicitation,omitempty"`
	// Present if the client supports task-based execution.
	Tasks *TasksCapability `json:"tasks,omitempty"`
>>>>>>> a429ab32
}

// ServerCapabilities represents capabilities that a server may support. Known
// capabilities are defined here, in this schema, but this is not a closed set: any
// server can define its own, additional capabilities.
type ServerCapabilities struct {
	// Experimental, non-standard capabilities that the server supports.
	Experimental map[string]any `json:"experimental,omitempty"`
	// Present if the server supports sending log messages to the client.
	Logging *struct{} `json:"logging,omitempty"`
	// Present if the server offers any prompt templates.
	Prompts *struct {
		// Whether this server supports notifications for changes to the prompt list.
		ListChanged bool `json:"listChanged,omitempty"`
	} `json:"prompts,omitempty"`
	// Present if the server offers any resources to read.
	Resources *struct {
		// Whether this server supports subscribing to resource updates.
		Subscribe bool `json:"subscribe,omitempty"`
		// Whether this server supports notifications for changes to the resource
		// list.
		ListChanged bool `json:"listChanged,omitempty"`
	} `json:"resources,omitempty"`
	// Present if the server supports sending sampling requests to clients.
	Sampling *struct{} `json:"sampling,omitempty"`
	// Present if the server offers any tools to call.
	Tools *struct {
		// Whether this server supports notifications for changes to the tool list.
		ListChanged bool `json:"listChanged,omitempty"`
	} `json:"tools,omitempty"`
	// Present if the server supports elicitation requests to the client.
	Elicitation *ElicitationCapability `json:"elicitation,omitempty"`
	// Present if the server supports roots requests to the client.
	Roots *struct{} `json:"roots,omitempty"`
	// Present if the server supports task-based execution.
	Tasks *TasksCapability `json:"tasks,omitempty"`
}

// Icon represents a visual identifier for MCP entities.
//
// Security considerations:
//   - Clients MUST support at least image/png and image/jpeg MIME types
//   - Clients SHOULD support image/svg+xml and image/webp
//   - Icons should be treated as untrusted input
//   - URI scheme validation (HTTPS or data URI only)
//   - Size/dimension limits to prevent resource exhaustion
type Icon struct {
	// URI pointing to the icon resource (HTTPS URL or data URI)
	Src string `json:"src"`

	// Optional MIME type (e.g., "image/png", "image/svg+xml")
	MIMEType string `json:"mimeType,omitempty"`

	// Optional size specifications (e.g., ["48x48"], ["any"] for SVG)
	Sizes []string `json:"sizes,omitempty"`
}

// Implementation describes the name and version of an MCP implementation.
type Implementation struct {
	Name    string `json:"name"`
	Version string `json:"version"`
	Title   string `json:"title,omitempty"`
	// Icons provides visual identifiers for the implementation
	Icons []Icon `json:"icons,omitempty"`
}

/* Ping */

// PingRequest represents a ping, issued by either the server or the client,
// to check that the other party is still alive. The receiver must promptly respond,
// or else may be disconnected.
type PingRequest struct {
	Request
	Header http.Header `json:"-"`
}

/* Progress notifications */

// ProgressNotification is an out-of-band notification used to inform the
// receiver of a progress update for a long-running request.
type ProgressNotification struct {
	Notification
	Params ProgressNotificationParams `json:"params"`
}

type ProgressNotificationParams struct {
	// The progress token which was given in the initial request, used to
	// associate this notification with the request that is proceeding.
	ProgressToken ProgressToken `json:"progressToken"`
	// The progress thus far. This should increase every time progress is made,
	// even if the total is unknown.
	Progress float64 `json:"progress"`
	// Total number of items to process (or total progress required), if known.
	Total float64 `json:"total,omitempty"`
	// Message related to progress. This should provide relevant human-readable
	// progress information.
	Message string `json:"message,omitempty"`
}

/* Pagination */

type PaginatedRequest struct {
	Request
	Params PaginatedParams `json:"params,omitempty"`
}

type PaginatedParams struct {
	// An opaque token representing the current pagination position.
	// If provided, the server should return results starting after this cursor.
	Cursor Cursor `json:"cursor,omitempty"`
}

type PaginatedResult struct {
	Result
	// An opaque token representing the pagination position after the last
	// returned result.
	// If present, there may be more results available.
	NextCursor Cursor `json:"nextCursor,omitempty"`
}

/* Resources */

// ListResourcesRequest is sent from the client to request a list of resources
// the server has.
type ListResourcesRequest struct {
	PaginatedRequest
	Header http.Header `json:"-"`
}

// ListResourcesResult is the server's response to a resources/list request
// from the client.
type ListResourcesResult struct {
	PaginatedResult
	Resources []Resource `json:"resources"`
}

// ListResourceTemplatesRequest is sent from the client to request a list of
// resource templates the server has.
type ListResourceTemplatesRequest struct {
	PaginatedRequest
	Header http.Header `json:"-"`
}

// ListResourceTemplatesResult is the server's response to a
// resources/templates/list request from the client.
type ListResourceTemplatesResult struct {
	PaginatedResult
	ResourceTemplates []ResourceTemplate `json:"resourceTemplates"`
}

// ReadResourceRequest is sent from the client to the server, to read a
// specific resource URI.
type ReadResourceRequest struct {
	Request
	Header http.Header        `json:"-"`
	Params ReadResourceParams `json:"params"`
}

type ReadResourceParams struct {
	// The URI of the resource to read. The URI can use any protocol; it is up
	// to the server how to interpret it.
	URI string `json:"uri"`
	// Arguments to pass to the resource handler
	Arguments map[string]any `json:"arguments,omitempty"`
}

// ReadResourceResult is the server's response to a resources/read request
// from the client.
type ReadResourceResult struct {
	Result
	Contents []ResourceContents `json:"contents"` // Can be TextResourceContents or BlobResourceContents
}

// ResourceListChangedNotification is an optional notification from the server
// to the client, informing it that the list of resources it can read from has
// changed. This may be issued by servers without any previous subscription from
// the client.
type ResourceListChangedNotification struct {
	Notification
}

// SubscribeRequest is sent from the client to request resources/updated
// notifications from the server whenever a particular resource changes.
type SubscribeRequest struct {
	Request
	Params SubscribeParams `json:"params"`
	Header http.Header     `json:"-"`
}

type SubscribeParams struct {
	// The URI of the resource to subscribe to. The URI can use any protocol; it
	// is up to the server how to interpret it.
	URI string `json:"uri"`
}

// UnsubscribeRequest is sent from the client to request cancellation of
// resources/updated notifications from the server. This should follow a previous
// resources/subscribe request.
type UnsubscribeRequest struct {
	Request
	Params UnsubscribeParams `json:"params"`
	Header http.Header       `json:"-"`
}

type UnsubscribeParams struct {
	// The URI of the resource to unsubscribe from.
	URI string `json:"uri"`
}

// ResourceUpdatedNotification is a notification from the server to the client,
// informing it that a resource has changed and may need to be read again. This
// should only be sent if the client previously sent a resources/subscribe request.
type ResourceUpdatedNotification struct {
	Notification
	Params ResourceUpdatedNotificationParams `json:"params"`
}
type ResourceUpdatedNotificationParams struct {
	// The URI of the resource that has been updated. This might be a sub-
	// resource of the one that the client actually subscribed to.
	URI string `json:"uri"`
}

// Resource represents a known resource that the server is capable of reading.
type Resource struct {
	Annotated
	// Meta is a metadata object that is reserved by MCP for storing additional information.
	Meta *Meta `json:"_meta,omitempty"`
	// The URI of this resource.
	URI string `json:"uri"`
	// A human-readable name for this resource.
	//
	// This can be used by clients to populate UI elements.
	Name string `json:"name"`
	// A description of what this resource represents.
	//
	// This can be used by clients to improve the LLM's understanding of
	// available resources. It can be thought of like a "hint" to the model.
	Description string `json:"description,omitempty"`
	// The MIME type of this resource, if known.
	MIMEType string `json:"mimeType,omitempty"`
	// Icons provides visual identifiers for the resource
	Icons []Icon `json:"icons,omitempty"`
}

// GetName returns the name of the resource.
func (r Resource) GetName() string {
	return r.Name
}

// ResourceTemplate represents a template description for resources available
// on the server.
type ResourceTemplate struct {
	Annotated
	// Meta is a metadata object that is reserved by MCP for storing additional information.
	Meta *Meta `json:"_meta,omitempty"`
	// A URI template (according to RFC 6570) that can be used to construct
	// resource URIs.
	URITemplate *URITemplate `json:"uriTemplate"`
	// A human-readable name for the type of resource this template refers to.
	//
	// This can be used by clients to populate UI elements.
	Name string `json:"name"`
	// A description of what this template is for.
	//
	// This can be used by clients to improve the LLM's understanding of
	// available resources. It can be thought of like a "hint" to the model.
	Description string `json:"description,omitempty"`
	// The MIME type for all resources that match this template. This should only
	// be included if all resources matching this template have the same type.
	MIMEType string `json:"mimeType,omitempty"`
	// Icons provides visual identifiers for the resource template
	Icons []Icon `json:"icons,omitempty"`
}

// GetName returns the name of the resourceTemplate.
func (rt ResourceTemplate) GetName() string {
	return rt.Name
}

// ResourceContents represents the contents of a specific resource or sub-
// resource.
type ResourceContents interface {
	isResourceContents()
}

type TextResourceContents struct {
	// Raw per‑resource metadata; pass‑through as defined by MCP. Not the same as mcp.Meta.
	// Allows _meta to be used for MCP-UI features for example. Does not assume any specific format.
	Meta map[string]any `json:"_meta,omitempty"`
	// The URI of this resource.
	URI string `json:"uri"`
	// The MIME type of this resource, if known.
	MIMEType string `json:"mimeType,omitempty"`
	// The text of the item. This must only be set if the item can actually be
	// represented as text (not binary data).
	Text string `json:"text"`
}

func (TextResourceContents) isResourceContents() {}

type BlobResourceContents struct {
	// Raw per‑resource metadata; pass‑through as defined by MCP. Not the same as mcp.Meta.
	// Allows _meta to be used for MCP-UI features for example. Does not assume any specific format.
	Meta map[string]any `json:"_meta,omitempty"`
	// The URI of this resource.
	URI string `json:"uri"`
	// The MIME type of this resource, if known.
	MIMEType string `json:"mimeType,omitempty"`
	// A base64-encoded string representing the binary data of the item.
	Blob string `json:"blob"`
}

func (BlobResourceContents) isResourceContents() {}

/* Logging */

// SetLevelRequest is a request from the client to the server, to enable or
// adjust logging.
type SetLevelRequest struct {
	Request
	Params SetLevelParams `json:"params"`
	Header http.Header    `json:"-"`
}

type SetLevelParams struct {
	// The level of logging that the client wants to receive from the server.
	// The server should send all logs at this level and higher (i.e., more severe) to
	// the client as notifications/logging/message.
	Level LoggingLevel `json:"level"`
}

// LoggingMessageNotification is a notification of a log message passed from
// server to client. If no logging/setLevel request has been sent from the client,
// the server MAY decide which messages to send automatically.
type LoggingMessageNotification struct {
	Notification
	Params LoggingMessageNotificationParams `json:"params"`
}

type LoggingMessageNotificationParams struct {
	// The severity of this log message.
	Level LoggingLevel `json:"level"`
	// An optional name of the logger issuing this message.
	Logger string `json:"logger,omitempty"`
	// The data to be logged, such as a string message or an object. Any JSON
	// serializable type is allowed here.
	Data any `json:"data"`
}

// LoggingLevel represents the severity of a log message.
//
// These map to syslog message severities, as specified in RFC-5424:
// https://datatracker.ietf.org/doc/html/rfc5424#section-6.2.1
type LoggingLevel string

const (
	LoggingLevelDebug     LoggingLevel = "debug"
	LoggingLevelInfo      LoggingLevel = "info"
	LoggingLevelNotice    LoggingLevel = "notice"
	LoggingLevelWarning   LoggingLevel = "warning"
	LoggingLevelError     LoggingLevel = "error"
	LoggingLevelCritical  LoggingLevel = "critical"
	LoggingLevelAlert     LoggingLevel = "alert"
	LoggingLevelEmergency LoggingLevel = "emergency"
)

var levelToInt = map[LoggingLevel]int{
	LoggingLevelDebug:     0,
	LoggingLevelInfo:      1,
	LoggingLevelNotice:    2,
	LoggingLevelWarning:   3,
	LoggingLevelError:     4,
	LoggingLevelCritical:  5,
	LoggingLevelAlert:     6,
	LoggingLevelEmergency: 7,
}

func (l LoggingLevel) ShouldSendTo(minLevel LoggingLevel) bool {
	ia, oka := levelToInt[l]
	ib, okb := levelToInt[minLevel]
	if !oka || !okb {
		return false
	}
	return ia >= ib
}

/* Elicitation */

// ElicitationRequest is a request from the server to the client to request additional
// information from the user during an interaction.
type ElicitationRequest struct {
	Request
	Params ElicitationParams `json:"params"`
}

// ElicitationParams contains the parameters for an elicitation request.
type ElicitationParams struct {
	Meta *Meta `json:"_meta,omitempty"`
	// Mode specifies the type of elicitation: "form" or "url". Defaults to "form".
	Mode string `json:"mode,omitempty"`
	// A human-readable message explaining what information is being requested and why.
	Message string `json:"message"`

	// Form mode fields

	// A JSON Schema defining the expected structure of the user's response.
	RequestedSchema any `json:"requestedSchema,omitempty"`

	// URL mode fields

	// ElicitationID is a unique identifier for the elicitation request.
	ElicitationID string `json:"elicitationId,omitempty"`
	// URL is the URL to be opened by the user.
	URL string `json:"url,omitempty"`
}

// ElicitationResult represents the result of an elicitation request.
type ElicitationResult struct {
	Result
	ElicitationResponse
}

// ElicitationResponse represents the user's response to an elicitation request.
type ElicitationResponse struct {
	// Action indicates whether the user accepted, declined, or cancelled.
	Action ElicitationResponseAction `json:"action"`
	// Content contains the user's response data if they accepted.
	// Should conform to the requestedSchema from the ElicitationRequest.
	Content any `json:"content,omitempty"`
}

// ElicitationResponseAction indicates how the user responded to an elicitation request.
type ElicitationResponseAction string

const (
	// ElicitationResponseActionAccept indicates the user provided the requested information.
	ElicitationResponseActionAccept ElicitationResponseAction = "accept"
	// ElicitationResponseActionDecline indicates the user explicitly declined to provide information.
	ElicitationResponseActionDecline ElicitationResponseAction = "decline"
	// ElicitationResponseActionCancel indicates the user cancelled without making a choice.
	ElicitationResponseActionCancel ElicitationResponseAction = "cancel"
)

/* Sampling */

const (
	// MethodSamplingCreateMessage allows servers to request LLM completions from clients
	MethodSamplingCreateMessage MCPMethod = "sampling/createMessage"
)

// CreateMessageRequest is a request from the server to sample an LLM via the
// client. The client has full discretion over which model to select. The client
// should also inform the user before beginning sampling, to allow them to inspect
// the request (human in the loop) and decide whether to approve it.
type CreateMessageRequest struct {
	Request
	CreateMessageParams `json:"params"`
}

type CreateMessageParams struct {
	Messages         []SamplingMessage `json:"messages"`
	ModelPreferences *ModelPreferences `json:"modelPreferences,omitempty"`
	SystemPrompt     string            `json:"systemPrompt,omitempty"`
	IncludeContext   string            `json:"includeContext,omitempty"`
	Temperature      float64           `json:"temperature,omitempty"`
	MaxTokens        int               `json:"maxTokens"`
	StopSequences    []string          `json:"stopSequences,omitempty"`
	Metadata         any               `json:"metadata,omitempty"`
}

// CreateMessageResult is the client's response to a sampling/create_message
// request from the server. The client should inform the user before returning the
// sampled message, to allow them to inspect the response (human in the loop) and
// decide whether to allow the server to see it.
type CreateMessageResult struct {
	Result
	SamplingMessage
	// The name of the model that generated the message.
	Model string `json:"model"`
	// The reason why sampling stopped, if known.
	StopReason string `json:"stopReason,omitempty"`
}

// SamplingMessage describes a message issued to or received from an LLM API.
type SamplingMessage struct {
	Role    Role `json:"role"`
	Content any  `json:"content"` // Can be TextContent, ImageContent or AudioContent
}

type Annotations struct {
	// Describes who the intended customer of this object or data is.
	//
	// It can include multiple entries to indicate content useful for multiple
	// audiences (e.g., `["user", "assistant"]`).
	Audience []Role `json:"audience,omitempty"`

	// Describes how important this data is for operating the server.
	//
	// A value of 1 means "most important," and indicates that the data is
	// effectively required, while 0 means "least important," and indicates that
	// the data is entirely optional.
	// Priority ranges from 0.0 to 1.0 (1 = most important, 0 = least important).
	Priority *float64 `json:"priority,omitempty"`
	// ISO 8601 formatted timestamp (e.g., "2025-01-12T15:00:58Z")
	LastModified string `json:"lastModified,omitempty"`
}

// Annotated is the base for objects that include optional annotations for the
// client. The client can use annotations to inform how objects are used or
// displayed
type Annotated struct {
	Annotations *Annotations `json:"annotations,omitempty"`
}

type Content interface {
	isContent()
}

// TextContent represents text provided to or from an LLM.
// It must have Type set to "text".
type TextContent struct {
	Annotated
	// Meta is a metadata object that is reserved by MCP for storing additional information.
	Meta *Meta  `json:"_meta,omitempty"`
	Type string `json:"type"` // Must be "text"
	// The text content of the message.
	Text string `json:"text"`
}

func (TextContent) isContent() {}

// ImageContent represents an image provided to or from an LLM.
// It must have Type set to "image".
type ImageContent struct {
	Annotated
	// Meta is a metadata object that is reserved by MCP for storing additional information.
	Meta *Meta  `json:"_meta,omitempty"`
	Type string `json:"type"` // Must be "image"
	// The base64-encoded image data.
	Data string `json:"data"`
	// The MIME type of the image. Different providers may support different image types.
	MIMEType string `json:"mimeType"`
}

func (ImageContent) isContent() {}

// AudioContent represents the contents of audio, embedded into a prompt or tool call result.
// It must have Type set to "audio".
type AudioContent struct {
	Annotated
	// Meta is a metadata object that is reserved by MCP for storing additional information.
	Meta *Meta  `json:"_meta,omitempty"`
	Type string `json:"type"` // Must be "audio"
	// The base64-encoded audio data.
	Data string `json:"data"`
	// The MIME type of the audio. Different providers may support different audio types.
	MIMEType string `json:"mimeType"`
}

func (AudioContent) isContent() {}

// ResourceLink represents a link to a resource that the client can access.
type ResourceLink struct {
	Annotated
	Type string `json:"type"` // Must be "resource_link"
	// The URI of the resource.
	URI string `json:"uri"`
	// The name of the resource.
	Name string `json:"name"`
	// The description of the resource.
	Description string `json:"description"`
	// The MIME type of the resource.
	MIMEType string `json:"mimeType"`
}

func (ResourceLink) isContent() {}

// EmbeddedResource represents the contents of a resource, embedded into a prompt or tool call result.
//
// It is up to the client how best to render embedded resources for the
// benefit of the LLM and/or the user.
type EmbeddedResource struct {
	Annotated
	// Meta is a metadata object that is reserved by MCP for storing additional information.
	Meta     *Meta            `json:"_meta,omitempty"`
	Type     string           `json:"type"`
	Resource ResourceContents `json:"resource"`
}

func (EmbeddedResource) isContent() {}

// ModelPreferences represents the server's preferences for model selection,
// requested of the client during sampling.
//
// Because LLMs can vary along multiple dimensions, choosing the "best" modelis
// rarely straightforward.  Different models excel in different areas—some are
// faster but less capable, others are more capable but more expensive, and so
// on. This interface allows servers to express their priorities across multiple
// dimensions to help clients make an appropriate selection for their use case.
//
// These preferences are always advisory. The client MAY ignore them. It is also
// up to the client to decide how to interpret these preferences and how to
// balance them against other considerations.
type ModelPreferences struct {
	// Optional hints to use for model selection.
	//
	// If multiple hints are specified, the client MUST evaluate them in order
	// (such that the first match is taken).
	//
	// The client SHOULD prioritize these hints over the numeric priorities, but
	// MAY still use the priorities to select from ambiguous matches.
	Hints []ModelHint `json:"hints,omitempty"`

	// How much to prioritize cost when selecting a model. A value of 0 means cost
	// is not important, while a value of 1 means cost is the most important
	// factor.
	CostPriority float64 `json:"costPriority,omitempty"`

	// How much to prioritize sampling speed (latency) when selecting a model. A
	// value of 0 means speed is not important, while a value of 1 means speed is
	// the most important factor.
	SpeedPriority float64 `json:"speedPriority,omitempty"`

	// How much to prioritize intelligence and capabilities when selecting a
	// model. A value of 0 means intelligence is not important, while a value of 1
	// means intelligence is the most important factor.
	IntelligencePriority float64 `json:"intelligencePriority,omitempty"`
}

// ModelHint represents hints to use for model selection.
//
// Keys not declared here are currently left unspecified by the spec and are up
// to the client to interpret.
type ModelHint struct {
	// A hint for a model name.
	//
	// The client SHOULD treat this as a substring of a model name; for example:
	//  - `claude-3-5-sonnet` should match `claude-3-5-sonnet-20241022`
	//  - `sonnet` should match `claude-3-5-sonnet-20241022`, `claude-3-sonnet-20240229`, etc.
	//  - `claude` should match any Claude model
	//
	// The client MAY also map the string to a different provider's model name or
	// a different model family, as long as it fills a similar niche; for example:
	//  - `gemini-1.5-flash` could match `claude-3-haiku-20240307`
	Name string `json:"name,omitempty"`
}

/* Autocomplete */

// CompleteRequest is a request from the client to the server, to ask for completion options.
type CompleteRequest struct {
	Request
	Params CompleteParams `json:"params"`
	Header http.Header    `json:"-"`
}

type CompleteParams struct {
	Ref      any `json:"ref"` // Can be PromptReference or ResourceReference
	Argument struct {
		// The name of the argument
		Name string `json:"name"`
		// The value of the argument to use for completion matching.
		Value string `json:"value"`
	} `json:"argument"`
}

// CompleteResult is the server's response to a completion/complete request
type CompleteResult struct {
	Result
	Completion struct {
		// An array of completion values. Must not exceed 100 items.
		Values []string `json:"values"`
		// The total number of completion options available. This can exceed the
		// number of values actually sent in the response.
		Total int `json:"total,omitempty"`
		// Indicates whether there are additional completion options beyond those
		// provided in the current response, even if the exact total is unknown.
		HasMore bool `json:"hasMore,omitempty"`
	} `json:"completion"`
}

// ResourceReference is a reference to a resource or resource template definition.
type ResourceReference struct {
	Type string `json:"type"`
	// The URI or URI template of the resource.
	URI string `json:"uri"`
}

// PromptReference identifies a prompt.
type PromptReference struct {
	Type string `json:"type"`
	// The name of the prompt or prompt template
	Name string `json:"name"`
}

/* Roots */

// ListRootsRequest is sent from the server to request a list of root URIs from the client. Roots allow
// servers to ask for specific directories or files to operate on. A common example
// for roots is providing a set of repositories or directories a server should operate
// on.
//
// This request is typically used when the server needs to understand the file system
// structure or access specific locations that the client has permission to read from.
type ListRootsRequest struct {
	Request
}

// ListRootsResult is the client's response to a roots/list request from the server.
// This result contains an array of Root objects, each representing a root directory
// or file that the server can operate on.
type ListRootsResult struct {
	Result
	Roots []Root `json:"roots"`
}

// Root represents a root directory or file that the server can operate on.
type Root struct {
	// Meta is a metadata object that is reserved by MCP for storing additional information.
	Meta *Meta `json:"_meta,omitempty"`
	// The URI identifying the root. This *must* start with file:// for now.
	// This restriction may be relaxed in future versions of the protocol to allow
	// other URI schemes.
	URI string `json:"uri"`
	// An optional name for the root. This can be used to provide a human-readable
	// identifier for the root, which may be useful for display purposes or for
	// referencing the root in other parts of the application.
	Name string `json:"name,omitempty"`
}

// RootsListChangedNotification is a notification from the client to the
// server, informing it that the list of roots has changed.
// This notification should be sent whenever the client adds, removes, or modifies any root.
// The server should then request an updated list of roots using the ListRootsRequest.
type RootsListChangedNotification struct {
	Notification
}

/* Tasks */

// TasksCapability represents the task capabilities that a client or server may support.
// Tasks enable long-running, asynchronous operations with status polling.
type TasksCapability struct {
	// Whether the party supports the tasks/list operation.
	List *struct{} `json:"list,omitempty"`
	// Whether the party supports the tasks/cancel operation.
	Cancel *struct{} `json:"cancel,omitempty"`
	// Requests that can be augmented with task metadata.
	Requests *TaskRequestsCapability `json:"requests,omitempty"`
}

// TaskRequestsCapability indicates which request types support task augmentation.
type TaskRequestsCapability struct {
	// Tool-related capabilities.
	Tools *struct {
		// Whether tools/call can be augmented with task metadata.
		Call *struct{} `json:"call,omitempty"`
	} `json:"tools,omitempty"`
	// Sampling-related capabilities.
	Sampling *struct {
		// Whether sampling/createMessage can be augmented with task metadata.
		CreateMessage *struct{} `json:"createMessage,omitempty"`
	} `json:"sampling,omitempty"`
	// Elicitation-related capabilities.
	Elicitation *struct {
		// Whether elicitation/create can be augmented with task metadata.
		Create *struct{} `json:"create,omitempty"`
	} `json:"elicitation,omitempty"`
}

// TaskStatus represents the execution state of a task.
type TaskStatus string

const (
	// TaskStatusWorking indicates the request is currently being processed.
	TaskStatusWorking TaskStatus = "working"
	// TaskStatusInputRequired indicates the receiver needs input from the requestor.
	TaskStatusInputRequired TaskStatus = "input_required"
	// TaskStatusCompleted indicates the request completed successfully.
	TaskStatusCompleted TaskStatus = "completed"
	// TaskStatusFailed indicates the request did not complete successfully.
	TaskStatusFailed TaskStatus = "failed"
	// TaskStatusCancelled indicates the request was cancelled before completion.
	TaskStatusCancelled TaskStatus = "cancelled"
)

// IsTerminal returns true if the task status is terminal (completed, failed, or cancelled).
func (s TaskStatus) IsTerminal() bool {
	return s == TaskStatusCompleted || s == TaskStatusFailed || s == TaskStatusCancelled
}

// Task represents the execution state of a request.
type Task struct {
	// Unique identifier for the task.
	TaskId string `json:"taskId"`
	// Current state of the task execution.
	Status TaskStatus `json:"status"`
	// Optional human-readable message describing the current state.
	StatusMessage string `json:"statusMessage,omitempty"`
	// ISO 8601 timestamp when the task was created.
	CreatedAt string `json:"createdAt"`
	// Time in milliseconds from creation before task may be deleted.
	// If null, the task has no expiration.
	TTL *int64 `json:"ttl"`
	// Suggested time in milliseconds between status checks.
	PollInterval *int64 `json:"pollInterval,omitempty"`
}

// TaskParams represents the task metadata included when augmenting a request.
type TaskParams struct {
	// Requested duration in milliseconds to retain task from creation.
	TTL *int64 `json:"ttl,omitempty"`
}

// CreateTaskResult is returned immediately when a task-augmented request is accepted.
// It contains task metadata rather than the actual operation result.
type CreateTaskResult struct {
	Result
	Task Task `json:"task"`
}

// GetTaskRequest retrieves the current status of a task.
type GetTaskRequest struct {
	Request
	Header http.Header     `json:"-"`
	Params GetTaskParams   `json:"params"`
}

type GetTaskParams struct {
	TaskId string `json:"taskId"`
}

// GetTaskResult returns the current state of a task.
type GetTaskResult struct {
	Result
	Task
}

// ListTasksRequest retrieves a paginated list of tasks.
type ListTasksRequest struct {
	PaginatedRequest
	Header http.Header `json:"-"`
}

// ListTasksResult returns a list of tasks.
type ListTasksResult struct {
	PaginatedResult
	Tasks []Task `json:"tasks"`
}

// TaskResultRequest retrieves the result of a completed task.
type TaskResultRequest struct {
	Request
	Header http.Header        `json:"-"`
	Params TaskResultParams   `json:"params"`
}

type TaskResultParams struct {
	TaskId string `json:"taskId"`
}

// TaskResultResult contains the actual operation result.
// The structure depends on the original request type.
type TaskResultResult struct {
	Result
	// The actual result varies by request type (e.g., CallToolResult for tools/call).
	// This will be handled by the specific implementation.
}

// CancelTaskRequest cancels an in-progress task.
type CancelTaskRequest struct {
	Request
	Header http.Header       `json:"-"`
	Params CancelTaskParams  `json:"params"`
}

type CancelTaskParams struct {
	TaskId string `json:"taskId"`
}

// CancelTaskResult returns the cancelled task state.
type CancelTaskResult struct {
	Result
	Task
}

// TaskStatusNotification is sent when a task's status changes.
type TaskStatusNotification struct {
	Notification
	Params TaskStatusNotificationParams `json:"params"`
}

type TaskStatusNotificationParams struct {
	Task
}

// ClientRequest represents any request that can be sent from client to server.
type ClientRequest any

// ClientNotification represents any notification that can be sent from client to server.
type ClientNotification any

// ClientResult represents any result that can be sent from client to server.
type ClientResult any

// ServerRequest represents any request that can be sent from server to client.
type ServerRequest any

// ServerNotification represents any notification that can be sent from server to client.
type ServerNotification any

// ServerResult represents any result that can be sent from server to client.
type ServerResult any

type Named interface {
	GetName() string
}

// MarshalJSON implements custom JSON marshaling for Content interface
func MarshalContent(content Content) ([]byte, error) {
	return json.Marshal(content)
}

// UnmarshalContent implements custom JSON unmarshaling for Content interface
func UnmarshalContent(data []byte) (Content, error) {
	var raw map[string]any
	if err := json.Unmarshal(data, &raw); err != nil {
		return nil, err
	}

	contentType, ok := raw["type"].(string)
	if !ok {
		return nil, fmt.Errorf("missing or invalid type field")
	}

	switch contentType {
	case ContentTypeText:
		var content TextContent
		err := json.Unmarshal(data, &content)
		return content, err
	case ContentTypeImage:
		var content ImageContent
		err := json.Unmarshal(data, &content)
		return content, err
	case ContentTypeAudio:
		var content AudioContent
		err := json.Unmarshal(data, &content)
		return content, err
	case ContentTypeLink:
		var content ResourceLink
		err := json.Unmarshal(data, &content)
		return content, err
	case ContentTypeResource:
		var content EmbeddedResource
		err := json.Unmarshal(data, &content)
		return content, err
	default:
		return nil, fmt.Errorf("unknown content type: %s", contentType)
	}
}

// ElicitationCapability represents the elicitation capabilities of a client or server.
type ElicitationCapability struct {
	Form *struct{} `json:"form,omitempty"` // Supports form mode
	URL  *struct{} `json:"url,omitempty"`  // Supports URL mode
}

// NewElicitationCompleteNotification creates a new elicitation complete notification.
func NewElicitationCompleteNotification(elicitationID string) JSONRPCNotification {
	return JSONRPCNotification{
		JSONRPC: JSONRPC_VERSION,
		Notification: Notification{
			Method: string(MethodNotificationElicitationComplete),
			Params: NotificationParams{
				AdditionalFields: map[string]any{
					"elicitationId": elicitationID,
				},
			},
		},
	}
}
<|MERGE_RESOLUTION|>--- conflicted
+++ resolved
@@ -516,13 +516,9 @@
 	// Present if the client supports sampling from an LLM.
 	Sampling *struct{} `json:"sampling,omitempty"`
 	// Present if the client supports elicitation requests from the server.
-<<<<<<< HEAD
 	Elicitation *ElicitationCapability `json:"elicitation,omitempty"`
-=======
-	Elicitation *struct{} `json:"elicitation,omitempty"`
 	// Present if the client supports task-based execution.
 	Tasks *TasksCapability `json:"tasks,omitempty"`
->>>>>>> a429ab32
 }
 
 // ServerCapabilities represents capabilities that a server may support. Known
