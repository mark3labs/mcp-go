// Package mcp defines the core types and interfaces for the Model Context Protocol (MCP).
// MCP is a protocol for communication between LLM-powered applications and their supporting services.
package mcp

import (
	"encoding/json"

	"github.com/yosida95/uritemplate/v3"
)

type MCPMethod string

const (
	// MethodInitialize initiates connection and negotiates protocol capabilities.
	// https://modelcontextprotocol.io/specification/2024-11-05/basic/lifecycle/#initialization
	MethodInitialize MCPMethod = "initialize"

	// MethodPing verifies connection liveness between client and server.
	// https://modelcontextprotocol.io/specification/2024-11-05/basic/utilities/ping/
	MethodPing MCPMethod = "ping"

	// MethodResourcesList lists all available server resources.
	// https://modelcontextprotocol.io/specification/2024-11-05/server/resources/
	MethodResourcesList MCPMethod = "resources/list"

	// MethodResourcesTemplatesList provides URI templates for constructing resource URIs.
	// https://modelcontextprotocol.io/specification/2024-11-05/server/resources/
	MethodResourcesTemplatesList MCPMethod = "resources/templates/list"

	// MethodResourcesRead retrieves content of a specific resource by URI.
	// https://modelcontextprotocol.io/specification/2024-11-05/server/resources/
	MethodResourcesRead MCPMethod = "resources/read"

	// MethodPromptsList lists all available prompt templates.
	// https://modelcontextprotocol.io/specification/2024-11-05/server/prompts/
	MethodPromptsList MCPMethod = "prompts/list"

	// MethodPromptsGet retrieves a specific prompt template with filled parameters.
	// https://modelcontextprotocol.io/specification/2024-11-05/server/prompts/
	MethodPromptsGet MCPMethod = "prompts/get"

	// MethodToolsList lists all available executable tools.
	// https://modelcontextprotocol.io/specification/2024-11-05/server/tools/
	MethodToolsList MCPMethod = "tools/list"

	// MethodToolsCall invokes a specific tool with provided parameters.
	// https://modelcontextprotocol.io/specification/2024-11-05/server/tools/
	MethodToolsCall MCPMethod = "tools/call"

	// MethodNotificationResourcesListChanged notifies when the list of available resources changes.
	// https://modelcontextprotocol.io/specification/2025-03-26/server/resources#list-changed-notification
	MethodNotificationResourcesListChanged = "notifications/resources/list_changed"

	MethodNotificationResourceUpdated = "notifications/resources/updated"

	// MethodNotificationPromptsListChanged notifies when the list of available prompt templates changes.
	// https://modelcontextprotocol.io/specification/2025-03-26/server/prompts#list-changed-notification
	MethodNotificationPromptsListChanged = "notifications/prompts/list_changed"

	// MethodNotificationToolsListChanged notifies when the list of available tools changes.
	// https://spec.modelcontextprotocol.io/specification/2024-11-05/server/tools/list_changed/
	MethodNotificationToolsListChanged = "notifications/tools/list_changed"
)

type URITemplate struct {
	*uritemplate.Template
}

func (t *URITemplate) MarshalJSON() ([]byte, error) {
	return json.Marshal(t.Template.Raw())
}

func (t *URITemplate) UnmarshalJSON(data []byte) error {
	var raw string
	if err := json.Unmarshal(data, &raw); err != nil {
		return err
	}
	template, err := uritemplate.New(raw)
	if err != nil {
		return err
	}
	t.Template = template
	return nil
}

/* JSON-RPC types */

// JSONRPCMessage represents either a JSONRPCRequest, JSONRPCNotification, JSONRPCResponse, or JSONRPCError
type JSONRPCMessage any

// LATEST_PROTOCOL_VERSION is the most recent version of the MCP protocol.
const LATEST_PROTOCOL_VERSION = "2024-11-05"

// JSONRPC_VERSION is the version of JSON-RPC used by MCP.
const JSONRPC_VERSION = "2.0"

// ProgressToken is used to associate progress notifications with the original request.
type ProgressToken any

// Cursor is an opaque token used to represent a cursor for pagination.
type Cursor string

type Request struct {
	Method string `json:"method"`
	Params struct {
		Meta *struct {
			// If specified, the caller is requesting out-of-band progress
			// notifications for this request (as represented by
			// notifications/progress). The value of this parameter is an
			// opaque token that will be attached to any subsequent
			// notifications. The receiver is not obligated to provide these
			// notifications.
			ProgressToken ProgressToken `json:"progressToken,omitempty"`
		} `json:"_meta,omitempty"`
	} `json:"params,omitempty"`
}

type Params map[string]any

type Notification struct {
	Method string             `json:"method"`
	Params NotificationParams `json:"params,omitempty"`
}

type NotificationParams struct {
	// This parameter name is reserved by MCP to allow clients and
	// servers to attach additional metadata to their notifications.
	Meta map[string]any `json:"_meta,omitempty"`

	// Additional fields can be added to this map
	AdditionalFields map[string]any `json:"-"`
}

// MarshalJSON implements custom JSON marshaling
func (p NotificationParams) MarshalJSON() ([]byte, error) {
	// Create a map to hold all fields
	m := make(map[string]any)

	// Add Meta if it exists
	if p.Meta != nil {
		m["_meta"] = p.Meta
	}

	// Add all additional fields
	for k, v := range p.AdditionalFields {
		// Ensure we don't override the _meta field
		if k != "_meta" {
			m[k] = v
		}
	}

	return json.Marshal(m)
}

// UnmarshalJSON implements custom JSON unmarshaling
func (p *NotificationParams) UnmarshalJSON(data []byte) error {
	// Create a map to hold all fields
	var m map[string]any
	if err := json.Unmarshal(data, &m); err != nil {
		return err
	}

	// Initialize maps if they're nil
	if p.Meta == nil {
		p.Meta = make(map[string]any)
	}
	if p.AdditionalFields == nil {
		p.AdditionalFields = make(map[string]any)
	}

	// Process all fields
	for k, v := range m {
		if k == "_meta" {
			// Handle Meta field
			if meta, ok := v.(map[string]any); ok {
				p.Meta = meta
			}
		} else {
			// Handle additional fields
			p.AdditionalFields[k] = v
		}
	}

	return nil
}

type Result struct {
	// This result property is reserved by the protocol to allow clients and
	// servers to attach additional metadata to their responses.
	Meta map[string]any `json:"_meta,omitempty"`
}

// RequestId is a uniquely identifying ID for a request in JSON-RPC.
// It can be any JSON-serializable value, typically a number or string.
type RequestId any

// JSONRPCRequest represents a request that expects a response.
type JSONRPCRequest struct {
	JSONRPC string    `json:"jsonrpc"`
	ID      RequestId `json:"id"`
	Params  any       `json:"params,omitempty"`
	Request
}

// JSONRPCNotification represents a notification which does not expect a response.
type JSONRPCNotification struct {
	JSONRPC string `json:"jsonrpc"`
	Notification
}

// JSONRPCResponse represents a successful (non-error) response to a request.
type JSONRPCResponse struct {
	JSONRPC string    `json:"jsonrpc"`
	ID      RequestId `json:"id"`
	Result  any       `json:"result"`
}

// JSONRPCError represents a non-successful (error) response to a request.
type JSONRPCError struct {
	JSONRPC string    `json:"jsonrpc"`
	ID      RequestId `json:"id"`
	Error   struct {
		// The error type that occurred.
		Code int `json:"code"`
		// A short description of the error. The message SHOULD be limited
		// to a concise single sentence.
		Message string `json:"message"`
		// Additional information about the error. The value of this member
		// is defined by the sender (e.g. detailed error information, nested errors etc.).
		Data any `json:"data,omitempty"`
	} `json:"error"`
}

// Standard JSON-RPC error codes
const (
	PARSE_ERROR      = -32700
	INVALID_REQUEST  = -32600
	METHOD_NOT_FOUND = -32601
	INVALID_PARAMS   = -32602
	INTERNAL_ERROR   = -32603
)

// MCP error codes
const (
	RESOURCE_NOT_FOUND = -32002
)

/* Empty result */

// EmptyResult represents a response that indicates success but carries no data.
type EmptyResult Result

/* Cancellation */

// CancelledNotification can be sent by either side to indicate that it is
// cancelling a previously-issued request.
//
// The request SHOULD still be in-flight, but due to communication latency, it
// is always possible that this notification MAY arrive after the request has
// already finished.
//
// This notification indicates that the result will be unused, so any
// associated processing SHOULD cease.
//
// A client MUST NOT attempt to cancel its `initialize` request.
type CancelledNotification struct {
	Notification
	Params struct {
		// The ID of the request to cancel.
		//
		// This MUST correspond to the ID of a request previously issued
		// in the same direction.
		RequestId RequestId `json:"requestId"`

		// An optional string describing the reason for the cancellation. This MAY
		// be logged or presented to the user.
		Reason string `json:"reason,omitempty"`
	} `json:"params"`
}

/* Initialization */

// InitializeRequest is sent from the client to the server when it first
// connects, asking it to begin initialization.
type InitializeRequest struct {
	Request
	Params struct {
		// The latest version of the Model Context Protocol that the client supports.
		// The client MAY decide to support older versions as well.
		ProtocolVersion string             `json:"protocolVersion"`
		Capabilities    ClientCapabilities `json:"capabilities"`
		ClientInfo      Implementation     `json:"clientInfo"`
	} `json:"params"`
}

// InitializeResult is sent after receiving an initialize request from the
// client.
type InitializeResult struct {
	Result
	// The version of the Model Context Protocol that the server wants to use.
	// This may not match the version that the client requested. If the client cannot
	// support this version, it MUST disconnect.
	ProtocolVersion string             `json:"protocolVersion"`
	Capabilities    ServerCapabilities `json:"capabilities"`
	ServerInfo      Implementation     `json:"serverInfo"`
	// Instructions describing how to use the server and its features.
	//
	// This can be used by clients to improve the LLM's understanding of
	// available tools, resources, etc. It can be thought of like a "hint" to the model.
	// For example, this information MAY be added to the system prompt.
	Instructions string `json:"instructions,omitempty"`
}

// InitializedNotification is sent from the client to the server after
// initialization has finished.
type InitializedNotification struct {
	Notification
}

// ClientCapabilities represents capabilities a client may support. Known
// capabilities are defined here, in this schema, but this is not a closed set: any
// client can define its own, additional capabilities.
type ClientCapabilities struct {
	// Experimental, non-standard capabilities that the client supports.
	Experimental map[string]any `json:"experimental,omitempty"`
	// Present if the client supports listing roots.
	Roots *struct {
		// Whether the client supports notifications for changes to the roots list.
		ListChanged bool `json:"listChanged,omitempty"`
	} `json:"roots,omitempty"`
	// Present if the client supports sampling from an LLM.
	Sampling *struct{} `json:"sampling,omitempty"`
}

// ServerCapabilities represents capabilities that a server may support. Known
// capabilities are defined here, in this schema, but this is not a closed set: any
// server can define its own, additional capabilities.
type ServerCapabilities struct {
	// Experimental, non-standard capabilities that the server supports.
	Experimental map[string]any `json:"experimental,omitempty"`
	// Present if the server supports sending log messages to the client.
	Logging *struct{} `json:"logging,omitempty"`
	// Present if the server offers any prompt templates.
	Prompts *struct {
		// Whether this server supports notifications for changes to the prompt list.
		ListChanged bool `json:"listChanged,omitempty"`
	} `json:"prompts,omitempty"`
	// Present if the server offers any resources to read.
	Resources *struct {
		// Whether this server supports subscribing to resource updates.
		Subscribe bool `json:"subscribe,omitempty"`
		// Whether this server supports notifications for changes to the resource
		// list.
		ListChanged bool `json:"listChanged,omitempty"`
	} `json:"resources,omitempty"`
	// Present if the server offers any tools to call.
	Tools *struct {
		// Whether this server supports notifications for changes to the tool list.
		ListChanged bool `json:"listChanged,omitempty"`
	} `json:"tools,omitempty"`
}

// Implementation describes the name and version of an MCP implementation.
type Implementation struct {
	Name    string `json:"name"`
	Version string `json:"version"`
}

/* Ping */

// PingRequest represents a ping, issued by either the server or the client,
// to check that the other party is still alive. The receiver must promptly respond,
// or else may be disconnected.
type PingRequest struct {
	Request
}

/* Progress notifications */

// ProgressNotification is an out-of-band notification used to inform the
// receiver of a progress update for a long-running request.
type ProgressNotification struct {
	Notification
	Params struct {
		// The progress token which was given in the initial request, used to
		// associate this notification with the request that is proceeding.
		ProgressToken ProgressToken `json:"progressToken"`
		// The progress thus far. This should increase every time progress is made,
		// even if the total is unknown.
		Progress float64 `json:"progress"`
		// Total number of items to process (or total progress required), if known.
		Total float64 `json:"total,omitempty"`
		// Message related to progress. This should provide relevant human-readable
		// progress information.
		Message string `json:"message,omitempty"`
	} `json:"params"`
}

/* Pagination */

type PaginatedRequest struct {
	Request
	Params struct {
		// An opaque token representing the current pagination position.
		// If provided, the server should return results starting after this cursor.
		Cursor Cursor `json:"cursor,omitempty"`
	} `json:"params,omitempty"`
}

type PaginatedResult struct {
	Result
	// An opaque token representing the pagination position after the last
	// returned result.
	// If present, there may be more results available.
	NextCursor Cursor `json:"nextCursor,omitempty"`
}

/* Resources */

// ListResourcesRequest is sent from the client to request a list of resources
// the server has.
type ListResourcesRequest struct {
	PaginatedRequest
}

// ListResourcesResult is the server's response to a resources/list request
// from the client.
type ListResourcesResult struct {
	PaginatedResult
	Resources []Resource `json:"resources"`
}

// ListResourceTemplatesRequest is sent from the client to request a list of
// resource templates the server has.
type ListResourceTemplatesRequest struct {
	PaginatedRequest
}

// ListResourceTemplatesResult is the server's response to a
// resources/templates/list request from the client.
type ListResourceTemplatesResult struct {
	PaginatedResult
	ResourceTemplates []ResourceTemplate `json:"resourceTemplates"`
}

// ReadResourceRequest is sent from the client to the server, to read a
// specific resource URI.
type ReadResourceRequest struct {
	Request
	Params struct {
		// The URI of the resource to read. The URI can use any protocol; it is up
		// to the server how to interpret it.
		URI string `json:"uri"`
		// Arguments to pass to the resource handler
		Arguments map[string]any `json:"arguments,omitempty"`
	} `json:"params"`
}

// ReadResourceResult is the server's response to a resources/read request
// from the client.
type ReadResourceResult struct {
	Result
	Contents []ResourceContents `json:"contents"` // Can be TextResourceContents or BlobResourceContents
}

// ResourceListChangedNotification is an optional notification from the server
// to the client, informing it that the list of resources it can read from has
// changed. This may be issued by servers without any previous subscription from
// the client.
type ResourceListChangedNotification struct {
	Notification
}

// SubscribeRequest is sent from the client to request resources/updated
// notifications from the server whenever a particular resource changes.
type SubscribeRequest struct {
	Request
	Params struct {
		// The URI of the resource to subscribe to. The URI can use any protocol; it
		// is up to the server how to interpret it.
		URI string `json:"uri"`
	} `json:"params"`
}

// UnsubscribeRequest is sent from the client to request cancellation of
// resources/updated notifications from the server. This should follow a previous
// resources/subscribe request.
type UnsubscribeRequest struct {
	Request
	Params struct {
		// The URI of the resource to unsubscribe from.
		URI string `json:"uri"`
	} `json:"params"`
}

// ResourceUpdatedNotification is a notification from the server to the client,
// informing it that a resource has changed and may need to be read again. This
// should only be sent if the client previously sent a resources/subscribe request.
type ResourceUpdatedNotification struct {
	Notification
	Params struct {
		// The URI of the resource that has been updated. This might be a sub-
		// resource of the one that the client actually subscribed to.
		URI string `json:"uri"`
	} `json:"params"`
}

// Resource represents a known resource that the server is capable of reading.
type Resource struct {
	Annotated
	// The URI of this resource.
	URI string `json:"uri"`
	// A human-readable name for this resource.
	//
	// This can be used by clients to populate UI elements.
	Name string `json:"name"`
	// A description of what this resource represents.
	//
	// This can be used by clients to improve the LLM's understanding of
	// available resources. It can be thought of like a "hint" to the model.
	Description string `json:"description,omitempty"`
	// The MIME type of this resource, if known.
	MIMEType string `json:"mimeType,omitempty"`
}

// GetName returns the name of the resource.
func (r Resource) GetName() string {
	return r.Name
}

// ResourceTemplate represents a template description for resources available
// on the server.
type ResourceTemplate struct {
	Annotated
	// A URI template (according to RFC 6570) that can be used to construct
	// resource URIs.
	URITemplate *URITemplate `json:"uriTemplate"`
	// A human-readable name for the type of resource this template refers to.
	//
	// This can be used by clients to populate UI elements.
	Name string `json:"name"`
	// A description of what this template is for.
	//
	// This can be used by clients to improve the LLM's understanding of
	// available resources. It can be thought of like a "hint" to the model.
	Description string `json:"description,omitempty"`
	// The MIME type for all resources that match this template. This should only
	// be included if all resources matching this template have the same type.
	MIMEType string `json:"mimeType,omitempty"`
}

// GetName returns the name of the resourceTemplate.
func (rt ResourceTemplate) GetName() string {
	return rt.Name
}

// ResourceContents represents the contents of a specific resource or sub-
// resource.
type ResourceContents interface {
	isResourceContents()
}

type TextResourceContents struct {
	// The URI of this resource.
	URI string `json:"uri"`
	// The MIME type of this resource, if known.
	MIMEType string `json:"mimeType,omitempty"`
	// The text of the item. This must only be set if the item can actually be
	// represented as text (not binary data).
	Text string `json:"text"`
}

func (TextResourceContents) isResourceContents() {}

type BlobResourceContents struct {
	// The URI of this resource.
	URI string `json:"uri"`
	// The MIME type of this resource, if known.
	MIMEType string `json:"mimeType,omitempty"`
	// A base64-encoded string representing the binary data of the item.
	Blob string `json:"blob"`
}

func (BlobResourceContents) isResourceContents() {}

/* Logging */

// SetLevelRequest is a request from the client to the server, to enable or
// adjust logging.
type SetLevelRequest struct {
	Request
	Params struct {
		// The level of logging that the client wants to receive from the server.
		// The server should send all logs at this level and higher (i.e., more severe) to
		// the client as notifications/logging/message.
		Level LoggingLevel `json:"level"`
	} `json:"params"`
}

// LoggingMessageNotification is a notification of a log message passed from
// server to client. If no logging/setLevel request has been sent from the client,
// the server MAY decide which messages to send automatically.
type LoggingMessageNotification struct {
	Notification
	Params struct {
		// The severity of this log message.
		Level LoggingLevel `json:"level"`
		// An optional name of the logger issuing this message.
		Logger string `json:"logger,omitempty"`
		// The data to be logged, such as a string message or an object. Any JSON
		// serializable type is allowed here.
		Data any `json:"data"`
	} `json:"params"`
}

// LoggingLevel represents the severity of a log message.
//
// These map to syslog message severities, as specified in RFC-5424:
// https://datatracker.ietf.org/doc/html/rfc5424#section-6.2.1
type LoggingLevel string

const (
	LoggingLevelDebug     LoggingLevel = "debug"
	LoggingLevelInfo      LoggingLevel = "info"
	LoggingLevelNotice    LoggingLevel = "notice"
	LoggingLevelWarning   LoggingLevel = "warning"
	LoggingLevelError     LoggingLevel = "error"
	LoggingLevelCritical  LoggingLevel = "critical"
	LoggingLevelAlert     LoggingLevel = "alert"
	LoggingLevelEmergency LoggingLevel = "emergency"
)

/* Sampling */

// CreateMessageRequest is a request from the server to sample an LLM via the
// client. The client has full discretion over which model to select. The client
// should also inform the user before beginning sampling, to allow them to inspect
// the request (human in the loop) and decide whether to approve it.
type CreateMessageRequest struct {
	Request
	Params struct {
		Messages         []SamplingMessage `json:"messages"`
		ModelPreferences *ModelPreferences `json:"modelPreferences,omitempty"`
		SystemPrompt     string            `json:"systemPrompt,omitempty"`
		IncludeContext   string            `json:"includeContext,omitempty"`
		Temperature      float64           `json:"temperature,omitempty"`
		MaxTokens        int               `json:"maxTokens"`
		StopSequences    []string          `json:"stopSequences,omitempty"`
		Metadata         any               `json:"metadata,omitempty"`
	} `json:"params"`
}

// CreateMessageResult is the client's response to a sampling/create_message
// request from the server. The client should inform the user before returning the
// sampled message, to allow them to inspect the response (human in the loop) and
// decide whether to allow the server to see it.
type CreateMessageResult struct {
	Result
	SamplingMessage
	// The name of the model that generated the message.
	Model string `json:"model"`
	// The reason why sampling stopped, if known.
	StopReason string `json:"stopReason,omitempty"`
}

// SamplingMessage describes a message issued to or received from an LLM API.
type SamplingMessage struct {
	Role    Role `json:"role"`
	Content any  `json:"content"` // Can be TextContent, ImageContent or AudioContent
}

type Annotations struct {
	// Describes who the intended customer of this object or data is.
	//
	// It can include multiple entries to indicate content useful for multiple
	// audiences (e.g., `["user", "assistant"]`).
	Audience []Role `json:"audience,omitempty"`

	// Describes how important this data is for operating the server.
	//
	// A value of 1 means "most important," and indicates that the data is
	// effectively required, while 0 means "least important," and indicates that
	// the data is entirely optional.
	Priority float64 `json:"priority,omitempty"`
}

// Annotated is the base for objects that include optional annotations for the
// client. The client can use annotations to inform how objects are used or
// displayed
type Annotated struct {
	Annotations *Annotations `json:"annotations,omitempty"`
}

type Content interface {
	isContent()
}

// TextContent represents text provided to or from an LLM.
// It must have Type set to "text".
type TextContent struct {
	Annotated
	Type string `json:"type"` // Must be "text"
	// The text content of the message.
	Text string `json:"text"`
}

func (TextContent) isContent() {}

// ImageContent represents an image provided to or from an LLM.
// It must have Type set to "image".
type ImageContent struct {
	Annotated
	Type string `json:"type"` // Must be "image"
	// The base64-encoded image data.
	Data string `json:"data"`
	// The MIME type of the image. Different providers may support different image types.
	MIMEType string `json:"mimeType"`
}

func (ImageContent) isContent() {}

// AudioContent represents the contents of audio, embedded into a prompt or tool call result.
// It must have Type set to "audio".
type AudioContent struct {
	Annotated
	Type string `json:"type"` // Must be "audio"
	// The base64-encoded audio data.
	Data string `json:"data"`
	// The MIME type of the audio. Different providers may support different audio types.
	MIMEType string `json:"mimeType"`
}

func (AudioContent) isContent() {}

// EmbeddedResource represents the contents of a resource, embedded into a prompt or tool call result.
//
// It is up to the client how best to render embedded resources for the
// benefit of the LLM and/or the user.
type EmbeddedResource struct {
	Annotated
	Type     string           `json:"type"`
	Resource ResourceContents `json:"resource"`
}

func (EmbeddedResource) isContent() {}

// ModelPreferences represents the server's preferences for model selection,
// requested of the client during sampling.
//
// Because LLMs can vary along multiple dimensions, choosing the "best" modelis
// rarely straightforward.  Different models excel in different areas—some are
// faster but less capable, others are more capable but more expensive, and so
// on. This interface allows servers to express their priorities across multiple
// dimensions to help clients make an appropriate selection for their use case.
//
// These preferences are always advisory. The client MAY ignore them. It is also
// up to the client to decide how to interpret these preferences and how to
// balance them against other considerations.
type ModelPreferences struct {
	// Optional hints to use for model selection.
	//
	// If multiple hints are specified, the client MUST evaluate them in order
	// (such that the first match is taken).
	//
	// The client SHOULD prioritize these hints over the numeric priorities, but
	// MAY still use the priorities to select from ambiguous matches.
	Hints []ModelHint `json:"hints,omitempty"`

	// How much to prioritize cost when selecting a model. A value of 0 means cost
	// is not important, while a value of 1 means cost is the most important
	// factor.
	CostPriority float64 `json:"costPriority,omitempty"`

	// How much to prioritize sampling speed (latency) when selecting a model. A
	// value of 0 means speed is not important, while a value of 1 means speed is
	// the most important factor.
	SpeedPriority float64 `json:"speedPriority,omitempty"`

	// How much to prioritize intelligence and capabilities when selecting a
	// model. A value of 0 means intelligence is not important, while a value of 1
	// means intelligence is the most important factor.
	IntelligencePriority float64 `json:"intelligencePriority,omitempty"`
}

// ModelHint represents hints to use for model selection.
//
// Keys not declared here are currently left unspecified by the spec and are up
// to the client to interpret.
type ModelHint struct {
	// A hint for a model name.
	//
	// The client SHOULD treat this as a substring of a model name; for example:
	//  - `claude-3-5-sonnet` should match `claude-3-5-sonnet-20241022`
	//  - `sonnet` should match `claude-3-5-sonnet-20241022`, `claude-3-sonnet-20240229`, etc.
	//  - `claude` should match any Claude model
	//
	// The client MAY also map the string to a different provider's model name or
	// a different model family, as long as it fills a similar niche; for example:
	//  - `gemini-1.5-flash` could match `claude-3-haiku-20240307`
	Name string `json:"name,omitempty"`
}

/* Autocomplete */

// CompleteRequest is a request from the client to the server, to ask for completion options.
type CompleteRequest struct {
	Request
	Params struct {
		Ref      any `json:"ref"` // Can be PromptReference or ResourceReference
		Argument struct {
			// The name of the argument
			Name string `json:"name"`
			// The value of the argument to use for completion matching.
			Value string `json:"value"`
		} `json:"argument"`
	} `json:"params"`
}

// CompleteResult is the server's response to a completion/complete request
type CompleteResult struct {
	Result
	Completion struct {
		// An array of completion values. Must not exceed 100 items.
		Values []string `json:"values"`
		// The total number of completion options available. This can exceed the
		// number of values actually sent in the response.
		Total int `json:"total,omitempty"`
		// Indicates whether there are additional completion options beyond those
		// provided in the current response, even if the exact total is unknown.
		HasMore bool `json:"hasMore,omitempty"`
	} `json:"completion"`
}

// ResourceReference is a reference to a resource or resource template definition.
type ResourceReference struct {
	Type string `json:"type"`
	// The URI or URI template of the resource.
	URI string `json:"uri"`
}

// PromptReference identifies a prompt.
type PromptReference struct {
	Type string `json:"type"`
	// The name of the prompt or prompt template
	Name string `json:"name"`
}

/* Roots */

// ListRootsRequest is sent from the server to request a list of root URIs from the client. Roots allow
// servers to ask for specific directories or files to operate on. A common example
// for roots is providing a set of repositories or directories a server should operate
// on.
//
// This request is typically used when the server needs to understand the file system
// structure or access specific locations that the client has permission to read from.
type ListRootsRequest struct {
	Request
}

// ListRootsResult is the client's response to a roots/list request from the server.
// This result contains an array of Root objects, each representing a root directory
// or file that the server can operate on.
type ListRootsResult struct {
	Result
	Roots []Root `json:"roots"`
}

// Root represents a root directory or file that the server can operate on.
type Root struct {
	// The URI identifying the root. This *must* start with file:// for now.
	// This restriction may be relaxed in future versions of the protocol to allow
	// other URI schemes.
	URI string `json:"uri"`
	// An optional name for the root. This can be used to provide a human-readable
	// identifier for the root, which may be useful for display purposes or for
	// referencing the root in other parts of the application.
	Name string `json:"name,omitempty"`
}

// RootsListChangedNotification is a notification from the client to the
// server, informing it that the list of roots has changed.
// This notification should be sent whenever the client adds, removes, or modifies any root.
// The server should then request an updated list of roots using the ListRootsRequest.
type RootsListChangedNotification struct {
	Notification
}

// ClientRequest represents any request that can be sent from client to server.
type ClientRequest any

// ClientNotification represents any notification that can be sent from client to server.
type ClientNotification any

// ClientResult represents any result that can be sent from client to server.
type ClientResult any

// ServerRequest represents any request that can be sent from server to client.
type ServerRequest any

// ServerNotification represents any notification that can be sent from server to client.
type ServerNotification any

// ServerResult represents any result that can be sent from server to client.
<<<<<<< HEAD
type ServerResult interface{}

type Named interface {
	GetName() string
}
=======
type ServerResult any
>>>>>>> 716eabed
<|MERGE_RESOLUTION|>--- conflicted
+++ resolved
@@ -902,12 +902,8 @@
 type ServerNotification any
 
 // ServerResult represents any result that can be sent from server to client.
-<<<<<<< HEAD
-type ServerResult interface{}
+type ServerResult any
 
 type Named interface {
 	GetName() string
-}
-=======
-type ServerResult any
->>>>>>> 716eabed
+}