--- conflicted
+++ resolved
@@ -4,46 +4,10 @@
 	"context"
 	"fmt"
 	"io"
-<<<<<<< HEAD
-	"os"
-	"os/exec"
-	"sync"
-	"sync/atomic"
-	"time"
-=======
->>>>>>> 37ac814a
 
 	"github.com/mark3labs/mcp-go/client/transport"
 )
 
-<<<<<<< HEAD
-const (
-	readyTimeout      = 5 * time.Second
-	readyCheckTimeout = 1 * time.Second
-)
-
-// StdioMCPClient implements the MCPClient interface using stdio communication.
-// It launches a subprocess and communicates with it via standard input/output streams
-// using JSON-RPC messages. The client handles message routing between requests and
-// responses, and supports asynchronous notifications.
-type StdioMCPClient struct {
-	cmd            *exec.Cmd
-	stdin          io.WriteCloser
-	stdout         *bufio.Reader
-	stderr         io.ReadCloser
-	requestID      atomic.Int64
-	responses      map[int64]chan RPCResponse
-	mu             sync.RWMutex
-	done           chan struct{}
-	initialized    bool
-	notifications  []func(mcp.JSONRPCNotification)
-	notifyMu       sync.RWMutex
-	capabilities   mcp.ServerCapabilities
-	processExitErr chan error
-}
-
-=======
->>>>>>> 37ac814a
 // NewStdioMCPClient creates a new stdio-based MCP client that communicates with a subprocess.
 // It launches the specified command with given arguments and sets up stdin/stdout pipes for communication.
 // Returns an error if the subprocess cannot be started or the pipes cannot be created.
@@ -59,74 +23,10 @@
 	stdioTransport := transport.NewStdio(command, env, args...)
 	err := stdioTransport.Start(context.Background())
 	if err != nil {
-<<<<<<< HEAD
-		return nil, fmt.Errorf("failed to create stderr pipe: %w", err)
-	}
-
-	client := &StdioMCPClient{
-		cmd:            cmd,
-		stdin:          stdin,
-		stderr:         stderr,
-		stdout:         bufio.NewReader(stdout),
-		responses:      make(map[int64]chan RPCResponse),
-		done:           make(chan struct{}),
-		processExitErr: make(chan error, 1),
-	}
-
-	if err := cmd.Start(); err != nil {
-		return nil, fmt.Errorf("failed to start command: %w", err)
-	}
-
-	go func() {
-		client.processExitErr <- cmd.Wait()
-	}()
-
-	// Start reading responses in a goroutine and wait for it to be ready
-	ready := make(chan struct{})
-	go func() {
-		close(ready)
-		client.readResponses()
-	}()
-
-	if err := waitUntilReadyOrExit(ready, client.processExitErr, readyTimeout); err != nil {
-		return nil, err
-	}
-	return client, nil
-}
-
-func waitUntilReadyOrExit(ready <-chan struct{}, waitErr <-chan error, timeout time.Duration) error {
-	select {
-	case err := <-waitErr:
-		return fmt.Errorf("process exited early: %w", err)
-	case <-ready:
-		select {
-		case err := <-waitErr:
-			return fmt.Errorf("process exited after ready: %w", err)
-		case <-time.After(readyCheckTimeout):
-			return nil
-		}
-	case <-time.After(timeout):
-		return errors.New("timeout waiting for process ready")
-	}
-}
-
-// Close shuts down the stdio client, closing the stdin pipe and waiting for the subprocess to exit.
-// Returns an error if there are issues closing stdin or waiting for the subprocess to terminate.
-func (c *StdioMCPClient) Close() error {
-	close(c.done)
-	if err := c.stdin.Close(); err != nil {
-		return fmt.Errorf("failed to close stdin: %w", err)
-	}
-	if err := c.stderr.Close(); err != nil {
-		return fmt.Errorf("failed to close stderr: %w", err)
-	}
-	return <-c.processExitErr
-=======
 		return nil, fmt.Errorf("failed to start stdio transport: %w", err)
 	}
 
 	return NewClient(stdioTransport), nil
->>>>>>> 37ac814a
 }
 
 // GetStderr returns a reader for the stderr output of the subprocess.
