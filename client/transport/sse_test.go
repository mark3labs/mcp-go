--- conflicted
+++ resolved
@@ -4,16 +4,8 @@
 	"context"
 	"encoding/json"
 	"errors"
-<<<<<<< HEAD
-=======
+	"fmt"
 	"io"
-	"strings"
-	"sync"
-	"testing"
-	"time"
-
->>>>>>> 9259d32a
-	"fmt"
 	"net/http"
 	"net/http/httptest"
 	"strings"
@@ -38,18 +30,18 @@
 	if m.closed {
 		return 0, io.EOF
 	}
-	
+
 	if m.position >= len(m.data) {
 		return 0, m.err
 	}
-	
+
 	n = copy(p, m.data[m.position:])
 	m.position += n
-	
+
 	if m.position >= len(m.data) {
 		return n, m.err
 	}
-	
+
 	return n, nil
 }
 
@@ -547,40 +539,38 @@
 			t.Errorf("Expected 'test response without event field', got '%s'", result)
 		}
 	})
-<<<<<<< HEAD
-=======
 
 	t.Run("NO_ERROR_WithoutConnectionLostHandler", func(t *testing.T) {
 		// Test that NO_ERROR without connection lost handler maintains backward compatibility
 		// When no connection lost handler is set, NO_ERROR should be treated as a regular error
-		
+
 		// Create a mock Reader that simulates NO_ERROR
 		mockReader := &mockReaderWithError{
 			data: []byte("event: endpoint\ndata: /message\n\n"),
 			err:  errors.New("connection closed: NO_ERROR"),
 		}
-		
+
 		// Create SSE transport
 		url, closeF := startMockSSEEchoServer()
 		defer closeF()
-		
+
 		trans, err := NewSSE(url)
 		if err != nil {
 			t.Fatal(err)
 		}
-		
+
 		// DO NOT set connection lost handler to test backward compatibility
-		
+
 		// Capture stderr to verify the error is printed (backward compatible behavior)
 		// Since we can't easily capture fmt.Printf output in tests, we'll just verify
 		// that the readSSE method returns without calling any handler
-		
+
 		// Directly test the readSSE method with our mock reader
 		go trans.readSSE(mockReader)
-		
+
 		// Wait for readSSE to complete
 		time.Sleep(100 * time.Millisecond)
-		
+
 		// The test passes if readSSE completes without panicking or hanging
 		// In backward compatibility mode, NO_ERROR should be treated as a regular error
 		t.Log("Backward compatibility test passed: NO_ERROR handled as regular error when no handler is set")
@@ -590,26 +580,26 @@
 		// Test that NO_ERROR in HTTP/2 connection loss is properly handled
 		// This test verifies that when a connection is lost in a way that produces
 		// an error message containing "NO_ERROR", the connection lost handler is called
-		
+
 		var connectionLostCalled bool
 		var connectionLostError error
 		var mu sync.Mutex
-		
+
 		// Create a mock Reader that simulates connection loss with NO_ERROR
 		mockReader := &mockReaderWithError{
 			data: []byte("event: endpoint\ndata: /message\n\n"),
 			err:  errors.New("http2: stream closed with error code NO_ERROR"),
 		}
-		
+
 		// Create SSE transport
 		url, closeF := startMockSSEEchoServer()
 		defer closeF()
-		
+
 		trans, err := NewSSE(url)
 		if err != nil {
 			t.Fatal(err)
 		}
-		
+
 		// Set connection lost handler
 		trans.SetConnectionLostHandler(func(err error) {
 			mu.Lock()
@@ -617,15 +607,15 @@
 			connectionLostCalled = true
 			connectionLostError = err
 		})
-		
+
 		// Directly test the readSSE method with our mock reader that simulates NO_ERROR
 		go trans.readSSE(mockReader)
-		
+
 		// Wait for connection lost handler to be called
 		timeout := time.After(1 * time.Second)
 		ticker := time.NewTicker(10 * time.Millisecond)
 		defer ticker.Stop()
-		
+
 		for {
 			select {
 			case <-timeout:
@@ -635,17 +625,17 @@
 				called := connectionLostCalled
 				err := connectionLostError
 				mu.Unlock()
-				
+
 				if called {
 					if err == nil {
 						t.Fatal("Expected connection lost error, got nil")
 					}
-					
+
 					// Verify that the error contains "NO_ERROR" string
 					if !strings.Contains(err.Error(), "NO_ERROR") {
 						t.Errorf("Expected error to contain 'NO_ERROR', got: %v", err)
 					}
-					
+
 					t.Logf("Connection lost handler called with NO_ERROR: %v", err)
 					return
 				}
@@ -656,26 +646,26 @@
 	t.Run("NO_ERROR_Handling", func(t *testing.T) {
 		// Test specific NO_ERROR string handling in readSSE method
 		// This tests the code path at line 209 where NO_ERROR is checked
-		
+
 		// Create a mock Reader that simulates an error containing "NO_ERROR"
 		mockReader := &mockReaderWithError{
 			data: []byte("event: endpoint\ndata: /message\n\n"),
 			err:  errors.New("connection closed: NO_ERROR"),
 		}
-		
+
 		// Create SSE transport
 		url, closeF := startMockSSEEchoServer()
 		defer closeF()
-		
+
 		trans, err := NewSSE(url)
 		if err != nil {
 			t.Fatal(err)
 		}
-		
+
 		var connectionLostCalled bool
 		var connectionLostError error
 		var mu sync.Mutex
-		
+
 		// Set connection lost handler to verify it's called for NO_ERROR
 		trans.SetConnectionLostHandler(func(err error) {
 			mu.Lock()
@@ -683,15 +673,15 @@
 			connectionLostCalled = true
 			connectionLostError = err
 		})
-		
+
 		// Directly test the readSSE method with our mock reader
 		go trans.readSSE(mockReader)
-		
+
 		// Wait for connection lost handler to be called
 		timeout := time.After(1 * time.Second)
 		ticker := time.NewTicker(10 * time.Millisecond)
 		defer ticker.Stop()
-		
+
 		for {
 			select {
 			case <-timeout:
@@ -701,17 +691,17 @@
 				called := connectionLostCalled
 				err := connectionLostError
 				mu.Unlock()
-				
+
 				if called {
 					if err == nil {
 						t.Fatal("Expected connection lost error with NO_ERROR, got nil")
 					}
-					
+
 					// Verify that the error contains "NO_ERROR" string
 					if !strings.Contains(err.Error(), "NO_ERROR") {
 						t.Errorf("Expected error to contain 'NO_ERROR', got: %v", err)
 					}
-					
+
 					t.Logf("Successfully handled NO_ERROR: %v", err)
 					return
 				}
@@ -721,48 +711,46 @@
 
 	t.Run("RegularError_DoesNotTriggerConnectionLost", func(t *testing.T) {
 		// Test that regular errors (not containing NO_ERROR) do not trigger connection lost handler
-		
+
 		// Create a mock Reader that simulates a regular error
 		mockReader := &mockReaderWithError{
 			data: []byte("event: endpoint\ndata: /message\n\n"),
 			err:  errors.New("regular connection error"),
 		}
-		
+
 		// Create SSE transport
 		url, closeF := startMockSSEEchoServer()
 		defer closeF()
-		
+
 		trans, err := NewSSE(url)
 		if err != nil {
 			t.Fatal(err)
 		}
-		
+
 		var connectionLostCalled bool
 		var mu sync.Mutex
-		
+
 		// Set connection lost handler - this should NOT be called for regular errors
 		trans.SetConnectionLostHandler(func(err error) {
 			mu.Lock()
 			defer mu.Unlock()
 			connectionLostCalled = true
 		})
-		
+
 		// Directly test the readSSE method with our mock reader
 		go trans.readSSE(mockReader)
-		
+
 		// Wait and verify connection lost handler is NOT called
 		time.Sleep(200 * time.Millisecond)
-		
+
 		mu.Lock()
 		called := connectionLostCalled
 		mu.Unlock()
-		
+
 		if called {
 			t.Error("Connection lost handler should not be called for regular errors")
 		}
 	})
-
->>>>>>> 9259d32a
 }
 
 func TestSSEErrors(t *testing.T) {
