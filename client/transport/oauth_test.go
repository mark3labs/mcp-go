package transport

import (
	"context"
	"encoding/json"
	"errors"
	"net/http"
	"net/http/httptest"
	"strings"
	"testing"
	"time"
)

func TestToken_IsExpired(t *testing.T) {
	// Test cases
	testCases := []struct {
		name     string
		token    Token
		expected bool
	}{
		{
			name: "Valid token",
			token: Token{
				AccessToken: "valid-token",
				ExpiresAt:   time.Now().Add(1 * time.Hour),
			},
			expected: false,
		},
		{
			name: "Expired token",
			token: Token{
				AccessToken: "expired-token",
				ExpiresAt:   time.Now().Add(-1 * time.Hour),
			},
			expected: true,
		},
		{
			name: "Token with no expiration",
			token: Token{
				AccessToken: "no-expiration-token",
			},
			expected: false,
		},
	}

	// Run test cases
	for _, tc := range testCases {
		t.Run(tc.name, func(t *testing.T) {
			result := tc.token.IsExpired()
			if result != tc.expected {
				t.Errorf("Expected IsExpired() to return %v, got %v", tc.expected, result)
			}
		})
	}
}

func TestMemoryTokenStore(t *testing.T) {
	// Create a token store
	store := NewMemoryTokenStore()
	ctx := context.Background()

	// Test getting token from empty store
	_, err := store.GetToken(ctx)
	if !errors.Is(err, ErrNoToken) {
		t.Errorf("Expected ErrNoToken when getting token from empty store, got %v", err)
	}

	// Create a test token
	token := &Token{
		AccessToken:  "test-token",
		TokenType:    "Bearer",
		RefreshToken: "refresh-token",
		ExpiresIn:    3600,
		ExpiresAt:    time.Now().Add(1 * time.Hour),
	}

	// Save the token
	err = store.SaveToken(ctx, token)
	if err != nil {
		t.Fatalf("Failed to save token: %v", err)
	}

	// Get the token
	retrievedToken, err := store.GetToken(ctx)
	if err != nil {
		t.Fatalf("Failed to get token: %v", err)
	}

	// Verify the token
	if retrievedToken.AccessToken != token.AccessToken {
		t.Errorf("Expected access token to be %s, got %s", token.AccessToken, retrievedToken.AccessToken)
	}
	if retrievedToken.TokenType != token.TokenType {
		t.Errorf("Expected token type to be %s, got %s", token.TokenType, retrievedToken.TokenType)
	}
	if retrievedToken.RefreshToken != token.RefreshToken {
		t.Errorf("Expected refresh token to be %s, got %s", token.RefreshToken, retrievedToken.RefreshToken)
	}
}

func TestValidateRedirectURI(t *testing.T) {
	// Test cases
	testCases := []struct {
		name        string
		redirectURI string
		expectError bool
	}{
		{
			name:        "Valid HTTPS URI",
			redirectURI: "https://example.com/callback",
			expectError: false,
		},
		{
			name:        "Valid localhost URI",
			redirectURI: "http://localhost:8085/callback",
			expectError: false,
		},
		{
			name:        "Valid localhost URI with 127.0.0.1",
			redirectURI: "http://127.0.0.1:8085/callback",
			expectError: false,
		},
		{
			name:        "Invalid HTTP URI (non-localhost)",
			redirectURI: "http://example.com/callback",
			expectError: true,
		},
		{
			name:        "Invalid HTTP URI with 'local' in domain",
			redirectURI: "http://localdomain.com/callback",
			expectError: true,
		},
		{
			name:        "Empty URI",
			redirectURI: "",
			expectError: true,
		},
		{
			name:        "Invalid scheme",
			redirectURI: "ftp://example.com/callback",
			expectError: true,
		},
		{
			name:        "IPv6 localhost",
			redirectURI: "http://[::1]:8080/callback",
			expectError: false, // IPv6 localhost is valid
		},
	}

	// Run test cases
	for _, tc := range testCases {
		t.Run(tc.name, func(t *testing.T) {
			err := ValidateRedirectURI(tc.redirectURI)
			if tc.expectError && err == nil {
				t.Errorf("Expected error for redirect URI %s, got nil", tc.redirectURI)
			} else if !tc.expectError && err != nil {
				t.Errorf("Expected no error for redirect URI %s, got %v", tc.redirectURI, err)
			}
		})
	}
}

func TestOAuthHandler_GetAuthorizationHeader_EmptyAccessToken(t *testing.T) {
	// Create a token store with a token that has an empty access token
	ctx := context.Background()
	tokenStore := NewMemoryTokenStore()
	invalidToken := &Token{
		AccessToken:  "", // Empty access token
		TokenType:    "Bearer",
		RefreshToken: "refresh-token",
		ExpiresIn:    3600,
		ExpiresAt:    time.Now().Add(1 * time.Hour), // Valid for 1 hour
	}
	if err := tokenStore.SaveToken(ctx, invalidToken); err != nil {
		t.Fatalf("Failed to save token: %v", err)
	}

	// Create an OAuth handler
	config := OAuthConfig{
		ClientID:    "test-client",
		RedirectURI: "http://localhost:8085/callback",
		Scopes:      []string{"mcp.read", "mcp.write"},
		TokenStore:  tokenStore,
		PKCEEnabled: true,
	}

	handler := NewOAuthHandler(config)

	// Test getting authorization header with empty access token
	_, err := handler.GetAuthorizationHeader(context.Background())
	if err == nil {
		t.Fatalf("Expected error when getting authorization header with empty access token")
	}

	// Verify the error message
	if !errors.Is(err, ErrOAuthAuthorizationRequired) {
		t.Errorf("Expected error to be ErrOAuthAuthorizationRequired, got %v", err)
	}
}

func TestOAuthHandler_GetServerMetadata_EmptyURL(t *testing.T) {
	// Create an OAuth handler with an empty AuthServerMetadataURL
	config := OAuthConfig{
		ClientID:              "test-client",
		RedirectURI:           "http://localhost:8085/callback",
		Scopes:                []string{"mcp.read"},
		TokenStore:            NewMemoryTokenStore(),
		AuthServerMetadataURL: "", // Empty URL
		PKCEEnabled:           true,
	}

	handler := NewOAuthHandler(config)

	// Test getting server metadata with empty URL
	_, err := handler.GetServerMetadata(context.Background())
	if err == nil {
		t.Fatalf("Expected error when getting server metadata with empty URL")
	}

	// Verify the error message contains something about a connection error
	// since we're now trying to connect to the well-known endpoint
	if !strings.Contains(err.Error(), "connection refused") &&
		!strings.Contains(err.Error(), "failed to send protected resource request") {
		t.Errorf("Expected error message to contain connection error, got %s", err.Error())
	}
}

func TestOAuthError(t *testing.T) {
	testCases := []struct {
		name        string
		errorCode   string
		description string
		uri         string
		expected    string
	}{
		{
			name:        "Error with description",
			errorCode:   "invalid_request",
			description: "The request is missing a required parameter",
			uri:         "https://example.com/errors/invalid_request",
			expected:    "OAuth error: invalid_request - The request is missing a required parameter",
		},
		{
			name:        "Error without description",
			errorCode:   "unauthorized_client",
			description: "",
			uri:         "",
			expected:    "OAuth error: unauthorized_client",
		},
	}

	for _, tc := range testCases {
		t.Run(tc.name, func(t *testing.T) {
			oauthErr := OAuthError{
				ErrorCode:        tc.errorCode,
				ErrorDescription: tc.description,
				ErrorURI:         tc.uri,
			}

			if oauthErr.Error() != tc.expected {
				t.Errorf("Expected error message %q, got %q", tc.expected, oauthErr.Error())
			}
		})
	}
}

func TestOAuthHandler_ProcessAuthorizationResponse_StateValidation(t *testing.T) {
	// Create an OAuth handler
	config := OAuthConfig{
		ClientID:              "test-client",
		RedirectURI:           "http://localhost:8085/callback",
		Scopes:                []string{"mcp.read", "mcp.write"},
		TokenStore:            NewMemoryTokenStore(),
		AuthServerMetadataURL: "http://example.com/.well-known/oauth-authorization-server",
		PKCEEnabled:           true,
	}

	handler := NewOAuthHandler(config)

	// Mock the server metadata to avoid nil pointer dereference
	handler.serverMetadata = &AuthServerMetadata{
		Issuer:                "http://example.com",
		AuthorizationEndpoint: "http://example.com/authorize",
		TokenEndpoint:         "http://example.com/token",
	}

	// Set the expected state
	expectedState := "test-state-123"
	handler.expectedState = expectedState

	// Test with non-matching state - this should fail immediately with ErrInvalidState
	// before trying to connect to any server
	err := handler.ProcessAuthorizationResponse(context.Background(), "test-code", "wrong-state", "test-code-verifier")
	if !errors.Is(err, ErrInvalidState) {
		t.Errorf("Expected ErrInvalidState, got %v", err)
	}

	// Test with empty expected state
	handler.expectedState = ""
	err = handler.ProcessAuthorizationResponse(context.Background(), "test-code", expectedState, "test-code-verifier")
	if err == nil {
		t.Errorf("Expected error with empty expected state, got nil")
	}
	if errors.Is(err, ErrInvalidState) {
		t.Errorf("Got ErrInvalidState when expected a different error for empty expected state")
	}
}

func TestOAuthHandler_SetExpectedState_CrossRequestScenario(t *testing.T) {
	// Simulate the scenario where different OAuthHandler instances are used
	// for initialization and callback steps (different HTTP request handlers)

	config := OAuthConfig{
		ClientID:              "test-client",
		RedirectURI:           "http://localhost:8085/callback",
		Scopes:                []string{"mcp.read", "mcp.write"},
		TokenStore:            NewMemoryTokenStore(),
		AuthServerMetadataURL: "http://example.com/.well-known/oauth-authorization-server",
		PKCEEnabled:           true,
	}

	// Step 1: First handler instance (initialization request)
	// This simulates the handler that generates the authorization URL
	handler1 := NewOAuthHandler(config)

	// Mock the server metadata for the first handler
	handler1.serverMetadata = &AuthServerMetadata{
		Issuer:                "http://example.com",
		AuthorizationEndpoint: "http://example.com/authorize",
		TokenEndpoint:         "http://example.com/token",
	}

	// Generate state and get authorization URL (this would typically be done in the init handler)
	testState := "generated-state-value-123"
	_, err := handler1.GetAuthorizationURL(context.Background(), testState, "test-code-challenge")
	if err != nil {
		// We expect this to fail since we're not actually connecting to a server,
		// but it should still store the expected state
		if !strings.Contains(err.Error(), "connection") && !strings.Contains(err.Error(), "dial") {
			t.Errorf("Expected connection error, got: %v", err)
		}
	}

	// Verify the state was stored in the first handler
	if handler1.GetExpectedState() != testState {
		t.Errorf("Expected state %s to be stored in first handler, got %s", testState, handler1.GetExpectedState())
	}

	// Step 2: Second handler instance (callback request)
	// This simulates a completely separate handler instance that would be created
	// in a different HTTP request handler for processing the OAuth callback
	handler2 := NewOAuthHandler(config)

	// Mock the server metadata for the second handler
	handler2.serverMetadata = &AuthServerMetadata{
		Issuer:                "http://example.com",
		AuthorizationEndpoint: "http://example.com/authorize",
		TokenEndpoint:         "http://example.com/token",
	}

	// Initially, the second handler has no expected state
	if handler2.GetExpectedState() != "" {
		t.Errorf("Expected second handler to have empty state initially, got %s", handler2.GetExpectedState())
	}

	// Step 3: Transfer the state from the first handler to the second
	// This is the key functionality being tested - setting the expected state
	// in a different handler instance
	handler2.SetExpectedState(testState)

	// Verify the state was transferred correctly
	if handler2.GetExpectedState() != testState {
		t.Errorf("Expected state %s to be set in second handler, got %s", testState, handler2.GetExpectedState())
	}

	// Step 4: Test that state validation works correctly in the second handler

	// Test with correct state - should pass validation but fail at token exchange
	// (since we're not actually running a real OAuth server)
	err = handler2.ProcessAuthorizationResponse(context.Background(), "test-code", testState, "test-code-verifier")
	if err == nil {
		t.Errorf("Expected error due to token exchange failure, got nil")
	}
	// Should NOT be ErrInvalidState since the state matches
	if errors.Is(err, ErrInvalidState) {
		t.Errorf("Got ErrInvalidState with matching state, should have failed at token exchange instead")
	}

	// Verify state was cleared after processing (even though token exchange failed)
	if handler2.GetExpectedState() != "" {
		t.Errorf("Expected state to be cleared after processing, got %s", handler2.GetExpectedState())
	}

	// Step 5: Test with wrong state after resetting
	handler2.SetExpectedState("different-state-value")
	err = handler2.ProcessAuthorizationResponse(context.Background(), "test-code", testState, "test-code-verifier")
	if !errors.Is(err, ErrInvalidState) {
		t.Errorf("Expected ErrInvalidState with wrong state, got %v", err)
	}
}

<<<<<<< HEAD
func TestOAuthHandler_GetServerMetadata_FallbackToOAuthAuthorizationServer(t *testing.T) {
	// Test that when protected resource request fails, the handler falls back to
	// .well-known/oauth-authorization-server instead of getDefaultEndpoints

	protectedResourceRequested := false
	authServerRequested := false

	// Create a test server that simulates the OAuth provider
	var server *httptest.Server
	server = httptest.NewServer(http.HandlerFunc(func(w http.ResponseWriter, r *http.Request) {
		switch r.URL.Path {
		case "/.well-known/oauth-protected-resource":
			// Simulate failure of protected resource request
			protectedResourceRequested = true
			w.WriteHeader(http.StatusNotFound)

		case "/.well-known/oauth-authorization-server":
			// Return OAuth Authorization Server metadata
			authServerRequested = true
			metadata := AuthServerMetadata{
				Issuer:                server.URL,
				AuthorizationEndpoint: server.URL + "/authorize",
				TokenEndpoint:         server.URL + "/token",
				RegistrationEndpoint:  server.URL + "/register",
			}
			w.Header().Set("Content-Type", "application/json")
			if err := json.NewEncoder(w).Encode(metadata); err != nil {
				http.Error(w, err.Error(), http.StatusInternalServerError)
				return
			}

		default:
			w.WriteHeader(http.StatusNotFound)
		}
	}))
	defer server.Close()

	// Create OAuth handler with empty AuthServerMetadataURL to trigger discovery
	config := OAuthConfig{
		ClientID:              "test-client",
		RedirectURI:           server.URL + "/callback",
		Scopes:                []string{"mcp.read"},
		TokenStore:            NewMemoryTokenStore(),
		AuthServerMetadataURL: "", // Empty to trigger discovery
		PKCEEnabled:           true,
	}

	handler := NewOAuthHandler(config)
	handler.SetBaseURL(server.URL)

	// Call getServerMetadata which should trigger the fallback behavior
	metadata, err := handler.GetServerMetadata(context.Background())
	if err != nil {
		t.Fatalf("Expected no error, got %v", err)
	}

	// Verify that both requests were made in the correct order
	if !protectedResourceRequested {
		t.Error("Expected protected resource request to be made")
	}
	if !authServerRequested {
		t.Error("Expected OAuth Authorization Server request to be made as fallback")
	}

	// Verify the metadata was correctly parsed
	if metadata.Issuer != server.URL {
		t.Errorf("Expected issuer to be %s, got %s", server.URL, metadata.Issuer)
	}
	if metadata.AuthorizationEndpoint != server.URL+"/authorize" {
		t.Errorf("Expected authorization endpoint to be %s/authorize, got %s", server.URL, metadata.AuthorizationEndpoint)
	}
	if metadata.TokenEndpoint != server.URL+"/token" {
		t.Errorf("Expected token endpoint to be %s/token, got %s", server.URL, metadata.TokenEndpoint)
	}
}

func TestOAuthHandler_GetServerMetadata_FallbackToDefaultEndpoints(t *testing.T) {
	// Test that when both protected resource and oauth-authorization-server fail,
	// the handler falls back to default endpoints

	protectedResourceRequested := false
	authServerRequested := false

	// Create a test server that returns 404 for both endpoints
	server := httptest.NewServer(http.HandlerFunc(func(w http.ResponseWriter, r *http.Request) {
		switch r.URL.Path {
		case "/.well-known/oauth-protected-resource":
			protectedResourceRequested = true
			w.WriteHeader(http.StatusNotFound)

		case "/.well-known/oauth-authorization-server":
			authServerRequested = true
			w.WriteHeader(http.StatusNotFound)

		default:
			w.WriteHeader(http.StatusNotFound)
		}
	}))
	defer server.Close()

	// Create OAuth handler
	config := OAuthConfig{
		ClientID:              "test-client",
		RedirectURI:           server.URL + "/callback",
		Scopes:                []string{"mcp.read"},
		TokenStore:            NewMemoryTokenStore(),
		AuthServerMetadataURL: "", // Empty to trigger discovery
		PKCEEnabled:           true,
	}

	handler := NewOAuthHandler(config)
	handler.SetBaseURL(server.URL)

	// Call getServerMetadata which should fall back to default endpoints
	metadata, err := handler.GetServerMetadata(context.Background())
	if err != nil {
		t.Fatalf("Expected no error, got %v", err)
	}

	// Verify that both discovery requests were made
	if !protectedResourceRequested {
		t.Error("Expected protected resource request to be made")
	}
	if !authServerRequested {
		t.Error("Expected OAuth Authorization Server request to be made as first fallback")
	}

	// Verify the default endpoints were used
	if metadata.Issuer != server.URL {
		t.Errorf("Expected issuer to be %s, got %s", server.URL, metadata.Issuer)
	}
	if metadata.AuthorizationEndpoint != server.URL+"/authorize" {
		t.Errorf("Expected authorization endpoint to be %s/authorize, got %s", server.URL, metadata.AuthorizationEndpoint)
	}
	if metadata.TokenEndpoint != server.URL+"/token" {
		t.Errorf("Expected token endpoint to be %s/token, got %s", server.URL, metadata.TokenEndpoint)
	}
=======
func TestMemoryTokenStore_ContextCancellation(t *testing.T) {
	store := NewMemoryTokenStore()

	t.Run("GetToken with canceled context", func(t *testing.T) {
		// Create a canceled context
		ctx, cancel := context.WithCancel(context.Background())
		cancel() // Cancel immediately

		// Attempt to get token with canceled context
		_, err := store.GetToken(ctx)

		// Should return context.Canceled error
		if !errors.Is(err, context.Canceled) {
			t.Errorf("Expected context.Canceled error, got %v", err)
		}
	})

	t.Run("SaveToken with canceled context", func(t *testing.T) {
		// Create a canceled context
		ctx, cancel := context.WithCancel(context.Background())
		cancel() // Cancel immediately

		token := &Token{
			AccessToken: "test-token",
			TokenType:   "Bearer",
		}

		// Attempt to save token with canceled context
		err := store.SaveToken(ctx, token)

		// Should return context.Canceled error
		if !errors.Is(err, context.Canceled) {
			t.Errorf("Expected context.Canceled error, got %v", err)
		}
	})

	t.Run("GetToken with deadline exceeded", func(t *testing.T) {
		// Create a context with past deadline
		ctx, cancel := context.WithDeadline(context.Background(), time.Now().Add(-1*time.Second))
		defer cancel()

		// Attempt to get token with expired context
		_, err := store.GetToken(ctx)

		// Should return context.DeadlineExceeded error
		if !errors.Is(err, context.DeadlineExceeded) {
			t.Errorf("Expected context.DeadlineExceeded error, got %v", err)
		}
	})

	t.Run("SaveToken with deadline exceeded", func(t *testing.T) {
		// Create a context with past deadline
		ctx, cancel := context.WithDeadline(context.Background(), time.Now().Add(-1*time.Second))
		defer cancel()

		token := &Token{
			AccessToken: "test-token",
			TokenType:   "Bearer",
		}

		// Attempt to save token with expired context
		err := store.SaveToken(ctx, token)

		// Should return context.DeadlineExceeded error
		if !errors.Is(err, context.DeadlineExceeded) {
			t.Errorf("Expected context.DeadlineExceeded error, got %v", err)
		}
	})
}

func TestOAuthHandler_GetAuthorizationHeader_ContextCancellation(t *testing.T) {
	// Create a token store with a valid token
	tokenStore := NewMemoryTokenStore()
	validToken := &Token{
		AccessToken:  "test-token",
		TokenType:    "Bearer",
		RefreshToken: "refresh-token",
		ExpiresIn:    3600,
		ExpiresAt:    time.Now().Add(1 * time.Hour),
	}

	// Save the token with a valid context
	ctx := context.Background()
	if err := tokenStore.SaveToken(ctx, validToken); err != nil {
		t.Fatalf("Failed to save token: %v", err)
	}

	config := OAuthConfig{
		ClientID:    "test-client",
		RedirectURI: "http://localhost:8085/callback",
		Scopes:      []string{"mcp.read", "mcp.write"},
		TokenStore:  tokenStore,
		PKCEEnabled: true,
	}

	handler := NewOAuthHandler(config)

	t.Run("GetAuthorizationHeader with canceled context", func(t *testing.T) {
		// Create a canceled context
		ctx, cancel := context.WithCancel(context.Background())
		cancel() // Cancel immediately

		// Attempt to get authorization header with canceled context
		_, err := handler.GetAuthorizationHeader(ctx)

		// Should return context.Canceled error (propagated from TokenStore.GetToken)
		if !errors.Is(err, context.Canceled) {
			t.Errorf("Expected context.Canceled error, got %v", err)
		}
	})

	t.Run("GetAuthorizationHeader with deadline exceeded", func(t *testing.T) {
		// Create a context with past deadline
		ctx, cancel := context.WithDeadline(context.Background(), time.Now().Add(-1*time.Second))
		defer cancel()

		// Attempt to get authorization header with expired context
		_, err := handler.GetAuthorizationHeader(ctx)

		// Should return context.DeadlineExceeded error (propagated from TokenStore.GetToken)
		if !errors.Is(err, context.DeadlineExceeded) {
			t.Errorf("Expected context.DeadlineExceeded error, got %v", err)
		}
	})
}

func TestOAuthHandler_getValidToken_ContextCancellation(t *testing.T) {
	// Use regular MemoryTokenStore for testing
	tokenStore := NewMemoryTokenStore()

	config := OAuthConfig{
		ClientID:    "test-client",
		RedirectURI: "http://localhost:8085/callback",
		Scopes:      []string{"mcp.read", "mcp.write"},
		TokenStore:  tokenStore,
		PKCEEnabled: true,
	}

	handler := NewOAuthHandler(config)

	t.Run("Context canceled during initial token retrieval", func(t *testing.T) {
		// Create a canceled context
		ctx, cancel := context.WithCancel(context.Background())
		cancel() // Cancel immediately

		// This will call getValidToken internally
		_, err := handler.GetAuthorizationHeader(ctx)

		// Should return context.Canceled error
		if !errors.Is(err, context.Canceled) {
			t.Errorf("Expected context.Canceled error, got %v", err)
		}
	})

	t.Run("Context deadline exceeded during token retrieval", func(t *testing.T) {
		// Create a context with past deadline
		ctx, cancel := context.WithDeadline(context.Background(), time.Now().Add(-1*time.Second))
		defer cancel()

		// This will call getValidToken internally
		_, err := handler.GetAuthorizationHeader(ctx)

		// Should return context.DeadlineExceeded error
		if !errors.Is(err, context.DeadlineExceeded) {
			t.Errorf("Expected context.DeadlineExceeded error, got %v", err)
		}
	})

	t.Run("Context canceled with existing expired token", func(t *testing.T) {
		// First save an expired token
		expiredToken := &Token{
			AccessToken:  "expired-token",
			TokenType:    "Bearer",
			RefreshToken: "refresh-token",
			ExpiresAt:    time.Now().Add(-1 * time.Hour), // Expired
		}

		validCtx := context.Background()
		if err := tokenStore.SaveToken(validCtx, expiredToken); err != nil {
			t.Fatalf("Failed to save expired token: %v", err)
		}

		// Now try to get authorization header with canceled context
		// This should detect the canceled context during the refresh attempt
		ctx, cancel := context.WithCancel(context.Background())
		cancel() // Cancel immediately

		_, err := handler.GetAuthorizationHeader(ctx)

		// Should return context.Canceled error or authorization required
		// (depending on where exactly the cancellation is detected)
		if err == nil {
			t.Errorf("Expected an error due to context cancellation, got nil")
		}

		// The error could be context.Canceled or authorization required
		// Both are valid depending on timing
		if !errors.Is(err, context.Canceled) && !errors.Is(err, ErrOAuthAuthorizationRequired) {
			t.Errorf("Expected context.Canceled or ErrOAuthAuthorizationRequired, got %v", err)
		}
	})
}

func TestOAuthHandler_RefreshToken_ContextCancellation(t *testing.T) {
	// Create a token store with a valid refresh token
	tokenStore := NewMemoryTokenStore()
	tokenWithRefresh := &Token{
		AccessToken:  "expired-access-token",
		TokenType:    "Bearer",
		RefreshToken: "valid-refresh-token",
		ExpiresAt:    time.Now().Add(-1 * time.Hour), // Expired access token
	}

	ctx := context.Background()
	if err := tokenStore.SaveToken(ctx, tokenWithRefresh); err != nil {
		t.Fatalf("Failed to save token with refresh: %v", err)
	}

	config := OAuthConfig{
		ClientID:              "test-client",
		ClientSecret:          "test-secret",
		RedirectURI:           "http://localhost:8085/callback",
		Scopes:                []string{"mcp.read", "mcp.write"},
		TokenStore:            tokenStore,
		AuthServerMetadataURL: "https://example.com/.well-known/oauth-authorization-server",
		PKCEEnabled:           true,
	}

	handler := NewOAuthHandler(config)

	t.Run("RefreshToken with canceled context", func(t *testing.T) {
		// Create a canceled context
		ctx, cancel := context.WithCancel(context.Background())
		cancel() // Cancel immediately

		// Attempt to refresh token with canceled context
		_, err := handler.RefreshToken(ctx, "valid-refresh-token")

		// Should return context.Canceled error (from getting old token)
		if !errors.Is(err, context.Canceled) {
			t.Errorf("Expected context.Canceled error, got %v", err)
		}
	})

	t.Run("RefreshToken with deadline exceeded", func(t *testing.T) {
		// Create a context with past deadline
		ctx, cancel := context.WithDeadline(context.Background(), time.Now().Add(-1*time.Second))
		defer cancel()

		// Attempt to refresh token with expired context
		_, err := handler.RefreshToken(ctx, "valid-refresh-token")

		// Should return context.DeadlineExceeded or context.Canceled error
		// (HTTP client may convert deadline exceeded to canceled)
		if !errors.Is(err, context.DeadlineExceeded) && !errors.Is(err, context.Canceled) &&
			!strings.Contains(err.Error(), "context canceled") && !strings.Contains(err.Error(), "context deadline exceeded") {
			t.Errorf("Expected context cancellation/deadline error, got %v", err)
		}
	})
}

func TestOAuthHandler_CachedClientContextScenario(t *testing.T) {
	// This test simulates scenarios where a cached MCP client
	// may retain a stale or canceled context, causing context cancellation errors
	// during token retrieval operations.

	t.Run("Cached client with stale context", func(t *testing.T) {
		// Step 1: Create initial client with valid context and token
		tokenStore := NewMemoryTokenStore()
		validToken := &Token{
			AccessToken:  "initial-token",
			TokenType:    "Bearer",
			RefreshToken: "refresh-token",
			ExpiresIn:    3600,
			ExpiresAt:    time.Now().Add(1 * time.Hour),
		}

		// Save token with initial valid context
		initialCtx := context.Background()
		if err := tokenStore.SaveToken(initialCtx, validToken); err != nil {
			t.Fatalf("Failed to save initial token: %v", err)
		}

		config := OAuthConfig{
			ClientID:    "test-client",
			RedirectURI: "http://localhost:8085/callback",
			Scopes:      []string{"mcp.read", "mcp.write"},
			TokenStore:  tokenStore,
			PKCEEnabled: true,
		}

		// Create handler (simulating cached client)
		handler := NewOAuthHandler(config)

		// Verify initial operation works
		authHeader, err := handler.GetAuthorizationHeader(initialCtx)
		if err != nil {
			t.Fatalf("Initial operation should work: %v", err)
		}
		if authHeader != "Bearer initial-token" {
			t.Errorf("Expected 'Bearer initial-token', got %s", authHeader)
		}

		// Step 2: Simulate production scenario - context gets canceled
		// (this could happen due to request timeout, user cancellation, etc.)
		staleCancelableCtx, cancel := context.WithCancel(context.Background())
		cancel() // Cancel immediately to simulate stale context

		// Step 3: Try to use cached client with canceled context
		// This should properly detect context cancellation instead of causing
		// mysterious database errors or other issues
		_, err = handler.GetAuthorizationHeader(staleCancelableCtx)

		// Verify we get proper context cancellation error
		if !errors.Is(err, context.Canceled) {
			t.Errorf("Expected context.Canceled error, got %v", err)
		}
	})

	t.Run("Cached client with context deadline exceeded", func(t *testing.T) {
		// Similar test but with deadline exceeded context
		tokenStore := NewMemoryTokenStore()
		validToken := &Token{
			AccessToken: "deadline-test-token",
			TokenType:   "Bearer",
			ExpiresAt:   time.Now().Add(1 * time.Hour),
		}

		// Save token with valid context
		validCtx := context.Background()
		if err := tokenStore.SaveToken(validCtx, validToken); err != nil {
			t.Fatalf("Failed to save token: %v", err)
		}

		config := OAuthConfig{
			ClientID:    "test-client",
			RedirectURI: "http://localhost:8085/callback",
			TokenStore:  tokenStore,
		}

		handler := NewOAuthHandler(config)

		// Create context with past deadline (simulating expired request context)
		expiredCtx, cancel := context.WithDeadline(context.Background(), time.Now().Add(-1*time.Second))
		defer cancel()

		// Try to use cached client with expired context
		_, err := handler.GetAuthorizationHeader(expiredCtx)

		// Should get deadline exceeded error
		if !errors.Is(err, context.DeadlineExceeded) {
			t.Errorf("Expected context.DeadlineExceeded error, got %v", err)
		}
	})

	t.Run("Token refresh with canceled context during refresh", func(t *testing.T) {
		// Test the scenario where context gets canceled during token refresh
		// This simulates timing issues that can occur with context cancellation
		tokenStore := NewMemoryTokenStore()

		// Create an expired token that would trigger refresh
		expiredToken := &Token{
			AccessToken:  "expired-token",
			TokenType:    "Bearer",
			RefreshToken: "refresh-token",
			ExpiresAt:    time.Now().Add(-1 * time.Hour), // Expired
		}

		// Save expired token
		validCtx := context.Background()
		if err := tokenStore.SaveToken(validCtx, expiredToken); err != nil {
			t.Fatalf("Failed to save expired token: %v", err)
		}

		config := OAuthConfig{
			ClientID:              "test-client",
			ClientSecret:          "test-secret",
			RedirectURI:           "http://localhost:8085/callback",
			TokenStore:            tokenStore,
			AuthServerMetadataURL: "https://example.com/.well-known/oauth-authorization-server",
		}

		handler := NewOAuthHandler(config)

		// Create a context that's already canceled (simulating race condition)
		canceledCtx, cancel := context.WithCancel(context.Background())
		cancel() // Cancel before the operation

		// This should detect the canceled context early in the refresh process
		_, err := handler.GetAuthorizationHeader(canceledCtx)

		// Should get context.Canceled error
		if !errors.Is(err, context.Canceled) {
			t.Errorf("Expected context.Canceled error during refresh, got %v", err)
		}

		// Verify the error message is appropriate
		if strings.Contains(err.Error(), "database") || strings.Contains(err.Error(), "connection refused") {
			t.Errorf("Error message should not mention unrelated issues, got: %v", err)
		}
	})
>>>>>>> 281377ec
}<|MERGE_RESOLUTION|>--- conflicted
+++ resolved
@@ -399,7 +399,409 @@
 	}
 }
 
-<<<<<<< HEAD
+func TestMemoryTokenStore_ContextCancellation(t *testing.T) {
+	store := NewMemoryTokenStore()
+
+	t.Run("GetToken with canceled context", func(t *testing.T) {
+		// Create a canceled context
+		ctx, cancel := context.WithCancel(context.Background())
+		cancel() // Cancel immediately
+
+		// Attempt to get token with canceled context
+		_, err := store.GetToken(ctx)
+
+		// Should return context.Canceled error
+		if !errors.Is(err, context.Canceled) {
+			t.Errorf("Expected context.Canceled error, got %v", err)
+		}
+	})
+
+	t.Run("SaveToken with canceled context", func(t *testing.T) {
+		// Create a canceled context
+		ctx, cancel := context.WithCancel(context.Background())
+		cancel() // Cancel immediately
+
+		token := &Token{
+			AccessToken: "test-token",
+			TokenType:   "Bearer",
+		}
+
+		// Attempt to save token with canceled context
+		err := store.SaveToken(ctx, token)
+
+		// Should return context.Canceled error
+		if !errors.Is(err, context.Canceled) {
+			t.Errorf("Expected context.Canceled error, got %v", err)
+		}
+	})
+
+	t.Run("GetToken with deadline exceeded", func(t *testing.T) {
+		// Create a context with past deadline
+		ctx, cancel := context.WithDeadline(context.Background(), time.Now().Add(-1*time.Second))
+		defer cancel()
+
+		// Attempt to get token with expired context
+		_, err := store.GetToken(ctx)
+
+		// Should return context.DeadlineExceeded error
+		if !errors.Is(err, context.DeadlineExceeded) {
+			t.Errorf("Expected context.DeadlineExceeded error, got %v", err)
+		}
+	})
+
+	t.Run("SaveToken with deadline exceeded", func(t *testing.T) {
+		// Create a context with past deadline
+		ctx, cancel := context.WithDeadline(context.Background(), time.Now().Add(-1*time.Second))
+		defer cancel()
+
+		token := &Token{
+			AccessToken: "test-token",
+			TokenType:   "Bearer",
+		}
+
+		// Attempt to save token with expired context
+		err := store.SaveToken(ctx, token)
+
+		// Should return context.DeadlineExceeded error
+		if !errors.Is(err, context.DeadlineExceeded) {
+			t.Errorf("Expected context.DeadlineExceeded error, got %v", err)
+		}
+	})
+}
+
+func TestOAuthHandler_GetAuthorizationHeader_ContextCancellation(t *testing.T) {
+	// Create a token store with a valid token
+	tokenStore := NewMemoryTokenStore()
+	validToken := &Token{
+		AccessToken:  "test-token",
+		TokenType:    "Bearer",
+		RefreshToken: "refresh-token",
+		ExpiresIn:    3600,
+		ExpiresAt:    time.Now().Add(1 * time.Hour),
+	}
+
+	// Save the token with a valid context
+	ctx := context.Background()
+	if err := tokenStore.SaveToken(ctx, validToken); err != nil {
+		t.Fatalf("Failed to save token: %v", err)
+	}
+
+	config := OAuthConfig{
+		ClientID:    "test-client",
+		RedirectURI: "http://localhost:8085/callback",
+		Scopes:      []string{"mcp.read", "mcp.write"},
+		TokenStore:  tokenStore,
+		PKCEEnabled: true,
+	}
+
+	handler := NewOAuthHandler(config)
+
+	t.Run("GetAuthorizationHeader with canceled context", func(t *testing.T) {
+		// Create a canceled context
+		ctx, cancel := context.WithCancel(context.Background())
+		cancel() // Cancel immediately
+
+		// Attempt to get authorization header with canceled context
+		_, err := handler.GetAuthorizationHeader(ctx)
+
+		// Should return context.Canceled error (propagated from TokenStore.GetToken)
+		if !errors.Is(err, context.Canceled) {
+			t.Errorf("Expected context.Canceled error, got %v", err)
+		}
+	})
+
+	t.Run("GetAuthorizationHeader with deadline exceeded", func(t *testing.T) {
+		// Create a context with past deadline
+		ctx, cancel := context.WithDeadline(context.Background(), time.Now().Add(-1*time.Second))
+		defer cancel()
+
+		// Attempt to get authorization header with expired context
+		_, err := handler.GetAuthorizationHeader(ctx)
+
+		// Should return context.DeadlineExceeded error (propagated from TokenStore.GetToken)
+		if !errors.Is(err, context.DeadlineExceeded) {
+			t.Errorf("Expected context.DeadlineExceeded error, got %v", err)
+		}
+	})
+}
+
+func TestOAuthHandler_getValidToken_ContextCancellation(t *testing.T) {
+	// Use regular MemoryTokenStore for testing
+	tokenStore := NewMemoryTokenStore()
+
+	config := OAuthConfig{
+		ClientID:    "test-client",
+		RedirectURI: "http://localhost:8085/callback",
+		Scopes:      []string{"mcp.read", "mcp.write"},
+		TokenStore:  tokenStore,
+		PKCEEnabled: true,
+	}
+
+	handler := NewOAuthHandler(config)
+
+	t.Run("Context canceled during initial token retrieval", func(t *testing.T) {
+		// Create a canceled context
+		ctx, cancel := context.WithCancel(context.Background())
+		cancel() // Cancel immediately
+
+		// This will call getValidToken internally
+		_, err := handler.GetAuthorizationHeader(ctx)
+
+		// Should return context.Canceled error
+		if !errors.Is(err, context.Canceled) {
+			t.Errorf("Expected context.Canceled error, got %v", err)
+		}
+	})
+
+	t.Run("Context deadline exceeded during token retrieval", func(t *testing.T) {
+		// Create a context with past deadline
+		ctx, cancel := context.WithDeadline(context.Background(), time.Now().Add(-1*time.Second))
+		defer cancel()
+
+		// This will call getValidToken internally
+		_, err := handler.GetAuthorizationHeader(ctx)
+
+		// Should return context.DeadlineExceeded error
+		if !errors.Is(err, context.DeadlineExceeded) {
+			t.Errorf("Expected context.DeadlineExceeded error, got %v", err)
+		}
+	})
+
+	t.Run("Context canceled with existing expired token", func(t *testing.T) {
+		// First save an expired token
+		expiredToken := &Token{
+			AccessToken:  "expired-token",
+			TokenType:    "Bearer",
+			RefreshToken: "refresh-token",
+			ExpiresAt:    time.Now().Add(-1 * time.Hour), // Expired
+		}
+
+		validCtx := context.Background()
+		if err := tokenStore.SaveToken(validCtx, expiredToken); err != nil {
+			t.Fatalf("Failed to save expired token: %v", err)
+		}
+
+		// Now try to get authorization header with canceled context
+		// This should detect the canceled context during the refresh attempt
+		ctx, cancel := context.WithCancel(context.Background())
+		cancel() // Cancel immediately
+
+		_, err := handler.GetAuthorizationHeader(ctx)
+
+		// Should return context.Canceled error or authorization required
+		// (depending on where exactly the cancellation is detected)
+		if err == nil {
+			t.Errorf("Expected an error due to context cancellation, got nil")
+		}
+
+		// The error could be context.Canceled or authorization required
+		// Both are valid depending on timing
+		if !errors.Is(err, context.Canceled) && !errors.Is(err, ErrOAuthAuthorizationRequired) {
+			t.Errorf("Expected context.Canceled or ErrOAuthAuthorizationRequired, got %v", err)
+		}
+	})
+}
+
+func TestOAuthHandler_RefreshToken_ContextCancellation(t *testing.T) {
+	// Create a token store with a valid refresh token
+	tokenStore := NewMemoryTokenStore()
+	tokenWithRefresh := &Token{
+		AccessToken:  "expired-access-token",
+		TokenType:    "Bearer",
+		RefreshToken: "valid-refresh-token",
+		ExpiresAt:    time.Now().Add(-1 * time.Hour), // Expired access token
+	}
+
+	ctx := context.Background()
+	if err := tokenStore.SaveToken(ctx, tokenWithRefresh); err != nil {
+		t.Fatalf("Failed to save token with refresh: %v", err)
+	}
+
+	config := OAuthConfig{
+		ClientID:              "test-client",
+		ClientSecret:          "test-secret",
+		RedirectURI:           "http://localhost:8085/callback",
+		Scopes:                []string{"mcp.read", "mcp.write"},
+		TokenStore:            tokenStore,
+		AuthServerMetadataURL: "https://example.com/.well-known/oauth-authorization-server",
+		PKCEEnabled:           true,
+	}
+
+	handler := NewOAuthHandler(config)
+
+	t.Run("RefreshToken with canceled context", func(t *testing.T) {
+		// Create a canceled context
+		ctx, cancel := context.WithCancel(context.Background())
+		cancel() // Cancel immediately
+
+		// Attempt to refresh token with canceled context
+		_, err := handler.RefreshToken(ctx, "valid-refresh-token")
+
+		// Should return context.Canceled error (from getting old token)
+		if !errors.Is(err, context.Canceled) {
+			t.Errorf("Expected context.Canceled error, got %v", err)
+		}
+	})
+
+	t.Run("RefreshToken with deadline exceeded", func(t *testing.T) {
+		// Create a context with past deadline
+		ctx, cancel := context.WithDeadline(context.Background(), time.Now().Add(-1*time.Second))
+		defer cancel()
+
+		// Attempt to refresh token with expired context
+		_, err := handler.RefreshToken(ctx, "valid-refresh-token")
+
+		// Should return context.DeadlineExceeded or context.Canceled error
+		// (HTTP client may convert deadline exceeded to canceled)
+		if !errors.Is(err, context.DeadlineExceeded) && !errors.Is(err, context.Canceled) &&
+			!strings.Contains(err.Error(), "context canceled") && !strings.Contains(err.Error(), "context deadline exceeded") {
+			t.Errorf("Expected context cancellation/deadline error, got %v", err)
+		}
+	})
+}
+
+func TestOAuthHandler_CachedClientContextScenario(t *testing.T) {
+	// This test simulates scenarios where a cached MCP client
+	// may retain a stale or canceled context, causing context cancellation errors
+	// during token retrieval operations.
+
+	t.Run("Cached client with stale context", func(t *testing.T) {
+		// Step 1: Create initial client with valid context and token
+		tokenStore := NewMemoryTokenStore()
+		validToken := &Token{
+			AccessToken:  "initial-token",
+			TokenType:    "Bearer",
+			RefreshToken: "refresh-token",
+			ExpiresIn:    3600,
+			ExpiresAt:    time.Now().Add(1 * time.Hour),
+		}
+
+		// Save token with initial valid context
+		initialCtx := context.Background()
+		if err := tokenStore.SaveToken(initialCtx, validToken); err != nil {
+			t.Fatalf("Failed to save initial token: %v", err)
+		}
+
+		config := OAuthConfig{
+			ClientID:    "test-client",
+			RedirectURI: "http://localhost:8085/callback",
+			Scopes:      []string{"mcp.read", "mcp.write"},
+			TokenStore:  tokenStore,
+			PKCEEnabled: true,
+		}
+
+		// Create handler (simulating cached client)
+		handler := NewOAuthHandler(config)
+
+		// Verify initial operation works
+		authHeader, err := handler.GetAuthorizationHeader(initialCtx)
+		if err != nil {
+			t.Fatalf("Initial operation should work: %v", err)
+		}
+		if authHeader != "Bearer initial-token" {
+			t.Errorf("Expected 'Bearer initial-token', got %s", authHeader)
+		}
+
+		// Step 2: Simulate production scenario - context gets canceled
+		// (this could happen due to request timeout, user cancellation, etc.)
+		staleCancelableCtx, cancel := context.WithCancel(context.Background())
+		cancel() // Cancel immediately to simulate stale context
+
+		// Step 3: Try to use cached client with canceled context
+		// This should properly detect context cancellation instead of causing
+		// mysterious database errors or other issues
+		_, err = handler.GetAuthorizationHeader(staleCancelableCtx)
+
+		// Verify we get proper context cancellation error
+		if !errors.Is(err, context.Canceled) {
+			t.Errorf("Expected context.Canceled error, got %v", err)
+		}
+	})
+
+	t.Run("Cached client with context deadline exceeded", func(t *testing.T) {
+		// Similar test but with deadline exceeded context
+		tokenStore := NewMemoryTokenStore()
+		validToken := &Token{
+			AccessToken: "deadline-test-token",
+			TokenType:   "Bearer",
+			ExpiresAt:   time.Now().Add(1 * time.Hour),
+		}
+
+		// Save token with valid context
+		validCtx := context.Background()
+		if err := tokenStore.SaveToken(validCtx, validToken); err != nil {
+			t.Fatalf("Failed to save token: %v", err)
+		}
+
+		config := OAuthConfig{
+			ClientID:    "test-client",
+			RedirectURI: "http://localhost:8085/callback",
+			TokenStore:  tokenStore,
+		}
+
+		handler := NewOAuthHandler(config)
+
+		// Create context with past deadline (simulating expired request context)
+		expiredCtx, cancel := context.WithDeadline(context.Background(), time.Now().Add(-1*time.Second))
+		defer cancel()
+
+		// Try to use cached client with expired context
+		_, err := handler.GetAuthorizationHeader(expiredCtx)
+
+		// Should get deadline exceeded error
+		if !errors.Is(err, context.DeadlineExceeded) {
+			t.Errorf("Expected context.DeadlineExceeded error, got %v", err)
+		}
+	})
+
+	t.Run("Token refresh with canceled context during refresh", func(t *testing.T) {
+		// Test the scenario where context gets canceled during token refresh
+		// This simulates timing issues that can occur with context cancellation
+		tokenStore := NewMemoryTokenStore()
+
+		// Create an expired token that would trigger refresh
+		expiredToken := &Token{
+			AccessToken:  "expired-token",
+			TokenType:    "Bearer",
+			RefreshToken: "refresh-token",
+			ExpiresAt:    time.Now().Add(-1 * time.Hour), // Expired
+		}
+
+		// Save expired token
+		validCtx := context.Background()
+		if err := tokenStore.SaveToken(validCtx, expiredToken); err != nil {
+			t.Fatalf("Failed to save expired token: %v", err)
+		}
+
+		config := OAuthConfig{
+			ClientID:              "test-client",
+			ClientSecret:          "test-secret",
+			RedirectURI:           "http://localhost:8085/callback",
+			TokenStore:            tokenStore,
+			AuthServerMetadataURL: "https://example.com/.well-known/oauth-authorization-server",
+		}
+
+		handler := NewOAuthHandler(config)
+
+		// Create a context that's already canceled (simulating race condition)
+		canceledCtx, cancel := context.WithCancel(context.Background())
+		cancel() // Cancel before the operation
+
+		// This should detect the canceled context early in the refresh process
+		_, err := handler.GetAuthorizationHeader(canceledCtx)
+
+		// Should get context.Canceled error
+		if !errors.Is(err, context.Canceled) {
+			t.Errorf("Expected context.Canceled error during refresh, got %v", err)
+		}
+
+		// Verify the error message is appropriate
+		if strings.Contains(err.Error(), "database") || strings.Contains(err.Error(), "connection refused") {
+			t.Errorf("Error message should not mention unrelated issues, got: %v", err)
+		}
+	})
+}
+
 func TestOAuthHandler_GetServerMetadata_FallbackToOAuthAuthorizationServer(t *testing.T) {
 	// Test that when protected resource request fails, the handler falls back to
 	// .well-known/oauth-authorization-server instead of getDefaultEndpoints
@@ -537,407 +939,4 @@
 	if metadata.TokenEndpoint != server.URL+"/token" {
 		t.Errorf("Expected token endpoint to be %s/token, got %s", server.URL, metadata.TokenEndpoint)
 	}
-=======
-func TestMemoryTokenStore_ContextCancellation(t *testing.T) {
-	store := NewMemoryTokenStore()
-
-	t.Run("GetToken with canceled context", func(t *testing.T) {
-		// Create a canceled context
-		ctx, cancel := context.WithCancel(context.Background())
-		cancel() // Cancel immediately
-
-		// Attempt to get token with canceled context
-		_, err := store.GetToken(ctx)
-
-		// Should return context.Canceled error
-		if !errors.Is(err, context.Canceled) {
-			t.Errorf("Expected context.Canceled error, got %v", err)
-		}
-	})
-
-	t.Run("SaveToken with canceled context", func(t *testing.T) {
-		// Create a canceled context
-		ctx, cancel := context.WithCancel(context.Background())
-		cancel() // Cancel immediately
-
-		token := &Token{
-			AccessToken: "test-token",
-			TokenType:   "Bearer",
-		}
-
-		// Attempt to save token with canceled context
-		err := store.SaveToken(ctx, token)
-
-		// Should return context.Canceled error
-		if !errors.Is(err, context.Canceled) {
-			t.Errorf("Expected context.Canceled error, got %v", err)
-		}
-	})
-
-	t.Run("GetToken with deadline exceeded", func(t *testing.T) {
-		// Create a context with past deadline
-		ctx, cancel := context.WithDeadline(context.Background(), time.Now().Add(-1*time.Second))
-		defer cancel()
-
-		// Attempt to get token with expired context
-		_, err := store.GetToken(ctx)
-
-		// Should return context.DeadlineExceeded error
-		if !errors.Is(err, context.DeadlineExceeded) {
-			t.Errorf("Expected context.DeadlineExceeded error, got %v", err)
-		}
-	})
-
-	t.Run("SaveToken with deadline exceeded", func(t *testing.T) {
-		// Create a context with past deadline
-		ctx, cancel := context.WithDeadline(context.Background(), time.Now().Add(-1*time.Second))
-		defer cancel()
-
-		token := &Token{
-			AccessToken: "test-token",
-			TokenType:   "Bearer",
-		}
-
-		// Attempt to save token with expired context
-		err := store.SaveToken(ctx, token)
-
-		// Should return context.DeadlineExceeded error
-		if !errors.Is(err, context.DeadlineExceeded) {
-			t.Errorf("Expected context.DeadlineExceeded error, got %v", err)
-		}
-	})
-}
-
-func TestOAuthHandler_GetAuthorizationHeader_ContextCancellation(t *testing.T) {
-	// Create a token store with a valid token
-	tokenStore := NewMemoryTokenStore()
-	validToken := &Token{
-		AccessToken:  "test-token",
-		TokenType:    "Bearer",
-		RefreshToken: "refresh-token",
-		ExpiresIn:    3600,
-		ExpiresAt:    time.Now().Add(1 * time.Hour),
-	}
-
-	// Save the token with a valid context
-	ctx := context.Background()
-	if err := tokenStore.SaveToken(ctx, validToken); err != nil {
-		t.Fatalf("Failed to save token: %v", err)
-	}
-
-	config := OAuthConfig{
-		ClientID:    "test-client",
-		RedirectURI: "http://localhost:8085/callback",
-		Scopes:      []string{"mcp.read", "mcp.write"},
-		TokenStore:  tokenStore,
-		PKCEEnabled: true,
-	}
-
-	handler := NewOAuthHandler(config)
-
-	t.Run("GetAuthorizationHeader with canceled context", func(t *testing.T) {
-		// Create a canceled context
-		ctx, cancel := context.WithCancel(context.Background())
-		cancel() // Cancel immediately
-
-		// Attempt to get authorization header with canceled context
-		_, err := handler.GetAuthorizationHeader(ctx)
-
-		// Should return context.Canceled error (propagated from TokenStore.GetToken)
-		if !errors.Is(err, context.Canceled) {
-			t.Errorf("Expected context.Canceled error, got %v", err)
-		}
-	})
-
-	t.Run("GetAuthorizationHeader with deadline exceeded", func(t *testing.T) {
-		// Create a context with past deadline
-		ctx, cancel := context.WithDeadline(context.Background(), time.Now().Add(-1*time.Second))
-		defer cancel()
-
-		// Attempt to get authorization header with expired context
-		_, err := handler.GetAuthorizationHeader(ctx)
-
-		// Should return context.DeadlineExceeded error (propagated from TokenStore.GetToken)
-		if !errors.Is(err, context.DeadlineExceeded) {
-			t.Errorf("Expected context.DeadlineExceeded error, got %v", err)
-		}
-	})
-}
-
-func TestOAuthHandler_getValidToken_ContextCancellation(t *testing.T) {
-	// Use regular MemoryTokenStore for testing
-	tokenStore := NewMemoryTokenStore()
-
-	config := OAuthConfig{
-		ClientID:    "test-client",
-		RedirectURI: "http://localhost:8085/callback",
-		Scopes:      []string{"mcp.read", "mcp.write"},
-		TokenStore:  tokenStore,
-		PKCEEnabled: true,
-	}
-
-	handler := NewOAuthHandler(config)
-
-	t.Run("Context canceled during initial token retrieval", func(t *testing.T) {
-		// Create a canceled context
-		ctx, cancel := context.WithCancel(context.Background())
-		cancel() // Cancel immediately
-
-		// This will call getValidToken internally
-		_, err := handler.GetAuthorizationHeader(ctx)
-
-		// Should return context.Canceled error
-		if !errors.Is(err, context.Canceled) {
-			t.Errorf("Expected context.Canceled error, got %v", err)
-		}
-	})
-
-	t.Run("Context deadline exceeded during token retrieval", func(t *testing.T) {
-		// Create a context with past deadline
-		ctx, cancel := context.WithDeadline(context.Background(), time.Now().Add(-1*time.Second))
-		defer cancel()
-
-		// This will call getValidToken internally
-		_, err := handler.GetAuthorizationHeader(ctx)
-
-		// Should return context.DeadlineExceeded error
-		if !errors.Is(err, context.DeadlineExceeded) {
-			t.Errorf("Expected context.DeadlineExceeded error, got %v", err)
-		}
-	})
-
-	t.Run("Context canceled with existing expired token", func(t *testing.T) {
-		// First save an expired token
-		expiredToken := &Token{
-			AccessToken:  "expired-token",
-			TokenType:    "Bearer",
-			RefreshToken: "refresh-token",
-			ExpiresAt:    time.Now().Add(-1 * time.Hour), // Expired
-		}
-
-		validCtx := context.Background()
-		if err := tokenStore.SaveToken(validCtx, expiredToken); err != nil {
-			t.Fatalf("Failed to save expired token: %v", err)
-		}
-
-		// Now try to get authorization header with canceled context
-		// This should detect the canceled context during the refresh attempt
-		ctx, cancel := context.WithCancel(context.Background())
-		cancel() // Cancel immediately
-
-		_, err := handler.GetAuthorizationHeader(ctx)
-
-		// Should return context.Canceled error or authorization required
-		// (depending on where exactly the cancellation is detected)
-		if err == nil {
-			t.Errorf("Expected an error due to context cancellation, got nil")
-		}
-
-		// The error could be context.Canceled or authorization required
-		// Both are valid depending on timing
-		if !errors.Is(err, context.Canceled) && !errors.Is(err, ErrOAuthAuthorizationRequired) {
-			t.Errorf("Expected context.Canceled or ErrOAuthAuthorizationRequired, got %v", err)
-		}
-	})
-}
-
-func TestOAuthHandler_RefreshToken_ContextCancellation(t *testing.T) {
-	// Create a token store with a valid refresh token
-	tokenStore := NewMemoryTokenStore()
-	tokenWithRefresh := &Token{
-		AccessToken:  "expired-access-token",
-		TokenType:    "Bearer",
-		RefreshToken: "valid-refresh-token",
-		ExpiresAt:    time.Now().Add(-1 * time.Hour), // Expired access token
-	}
-
-	ctx := context.Background()
-	if err := tokenStore.SaveToken(ctx, tokenWithRefresh); err != nil {
-		t.Fatalf("Failed to save token with refresh: %v", err)
-	}
-
-	config := OAuthConfig{
-		ClientID:              "test-client",
-		ClientSecret:          "test-secret",
-		RedirectURI:           "http://localhost:8085/callback",
-		Scopes:                []string{"mcp.read", "mcp.write"},
-		TokenStore:            tokenStore,
-		AuthServerMetadataURL: "https://example.com/.well-known/oauth-authorization-server",
-		PKCEEnabled:           true,
-	}
-
-	handler := NewOAuthHandler(config)
-
-	t.Run("RefreshToken with canceled context", func(t *testing.T) {
-		// Create a canceled context
-		ctx, cancel := context.WithCancel(context.Background())
-		cancel() // Cancel immediately
-
-		// Attempt to refresh token with canceled context
-		_, err := handler.RefreshToken(ctx, "valid-refresh-token")
-
-		// Should return context.Canceled error (from getting old token)
-		if !errors.Is(err, context.Canceled) {
-			t.Errorf("Expected context.Canceled error, got %v", err)
-		}
-	})
-
-	t.Run("RefreshToken with deadline exceeded", func(t *testing.T) {
-		// Create a context with past deadline
-		ctx, cancel := context.WithDeadline(context.Background(), time.Now().Add(-1*time.Second))
-		defer cancel()
-
-		// Attempt to refresh token with expired context
-		_, err := handler.RefreshToken(ctx, "valid-refresh-token")
-
-		// Should return context.DeadlineExceeded or context.Canceled error
-		// (HTTP client may convert deadline exceeded to canceled)
-		if !errors.Is(err, context.DeadlineExceeded) && !errors.Is(err, context.Canceled) &&
-			!strings.Contains(err.Error(), "context canceled") && !strings.Contains(err.Error(), "context deadline exceeded") {
-			t.Errorf("Expected context cancellation/deadline error, got %v", err)
-		}
-	})
-}
-
-func TestOAuthHandler_CachedClientContextScenario(t *testing.T) {
-	// This test simulates scenarios where a cached MCP client
-	// may retain a stale or canceled context, causing context cancellation errors
-	// during token retrieval operations.
-
-	t.Run("Cached client with stale context", func(t *testing.T) {
-		// Step 1: Create initial client with valid context and token
-		tokenStore := NewMemoryTokenStore()
-		validToken := &Token{
-			AccessToken:  "initial-token",
-			TokenType:    "Bearer",
-			RefreshToken: "refresh-token",
-			ExpiresIn:    3600,
-			ExpiresAt:    time.Now().Add(1 * time.Hour),
-		}
-
-		// Save token with initial valid context
-		initialCtx := context.Background()
-		if err := tokenStore.SaveToken(initialCtx, validToken); err != nil {
-			t.Fatalf("Failed to save initial token: %v", err)
-		}
-
-		config := OAuthConfig{
-			ClientID:    "test-client",
-			RedirectURI: "http://localhost:8085/callback",
-			Scopes:      []string{"mcp.read", "mcp.write"},
-			TokenStore:  tokenStore,
-			PKCEEnabled: true,
-		}
-
-		// Create handler (simulating cached client)
-		handler := NewOAuthHandler(config)
-
-		// Verify initial operation works
-		authHeader, err := handler.GetAuthorizationHeader(initialCtx)
-		if err != nil {
-			t.Fatalf("Initial operation should work: %v", err)
-		}
-		if authHeader != "Bearer initial-token" {
-			t.Errorf("Expected 'Bearer initial-token', got %s", authHeader)
-		}
-
-		// Step 2: Simulate production scenario - context gets canceled
-		// (this could happen due to request timeout, user cancellation, etc.)
-		staleCancelableCtx, cancel := context.WithCancel(context.Background())
-		cancel() // Cancel immediately to simulate stale context
-
-		// Step 3: Try to use cached client with canceled context
-		// This should properly detect context cancellation instead of causing
-		// mysterious database errors or other issues
-		_, err = handler.GetAuthorizationHeader(staleCancelableCtx)
-
-		// Verify we get proper context cancellation error
-		if !errors.Is(err, context.Canceled) {
-			t.Errorf("Expected context.Canceled error, got %v", err)
-		}
-	})
-
-	t.Run("Cached client with context deadline exceeded", func(t *testing.T) {
-		// Similar test but with deadline exceeded context
-		tokenStore := NewMemoryTokenStore()
-		validToken := &Token{
-			AccessToken: "deadline-test-token",
-			TokenType:   "Bearer",
-			ExpiresAt:   time.Now().Add(1 * time.Hour),
-		}
-
-		// Save token with valid context
-		validCtx := context.Background()
-		if err := tokenStore.SaveToken(validCtx, validToken); err != nil {
-			t.Fatalf("Failed to save token: %v", err)
-		}
-
-		config := OAuthConfig{
-			ClientID:    "test-client",
-			RedirectURI: "http://localhost:8085/callback",
-			TokenStore:  tokenStore,
-		}
-
-		handler := NewOAuthHandler(config)
-
-		// Create context with past deadline (simulating expired request context)
-		expiredCtx, cancel := context.WithDeadline(context.Background(), time.Now().Add(-1*time.Second))
-		defer cancel()
-
-		// Try to use cached client with expired context
-		_, err := handler.GetAuthorizationHeader(expiredCtx)
-
-		// Should get deadline exceeded error
-		if !errors.Is(err, context.DeadlineExceeded) {
-			t.Errorf("Expected context.DeadlineExceeded error, got %v", err)
-		}
-	})
-
-	t.Run("Token refresh with canceled context during refresh", func(t *testing.T) {
-		// Test the scenario where context gets canceled during token refresh
-		// This simulates timing issues that can occur with context cancellation
-		tokenStore := NewMemoryTokenStore()
-
-		// Create an expired token that would trigger refresh
-		expiredToken := &Token{
-			AccessToken:  "expired-token",
-			TokenType:    "Bearer",
-			RefreshToken: "refresh-token",
-			ExpiresAt:    time.Now().Add(-1 * time.Hour), // Expired
-		}
-
-		// Save expired token
-		validCtx := context.Background()
-		if err := tokenStore.SaveToken(validCtx, expiredToken); err != nil {
-			t.Fatalf("Failed to save expired token: %v", err)
-		}
-
-		config := OAuthConfig{
-			ClientID:              "test-client",
-			ClientSecret:          "test-secret",
-			RedirectURI:           "http://localhost:8085/callback",
-			TokenStore:            tokenStore,
-			AuthServerMetadataURL: "https://example.com/.well-known/oauth-authorization-server",
-		}
-
-		handler := NewOAuthHandler(config)
-
-		// Create a context that's already canceled (simulating race condition)
-		canceledCtx, cancel := context.WithCancel(context.Background())
-		cancel() // Cancel before the operation
-
-		// This should detect the canceled context early in the refresh process
-		_, err := handler.GetAuthorizationHeader(canceledCtx)
-
-		// Should get context.Canceled error
-		if !errors.Is(err, context.Canceled) {
-			t.Errorf("Expected context.Canceled error during refresh, got %v", err)
-		}
-
-		// Verify the error message is appropriate
-		if strings.Contains(err.Error(), "database") || strings.Contains(err.Error(), "connection refused") {
-			t.Errorf("Error message should not mention unrelated issues, got: %v", err)
-		}
-	})
->>>>>>> 281377ec
 }