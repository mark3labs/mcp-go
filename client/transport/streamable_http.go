--- conflicted
+++ resolved
@@ -22,7 +22,6 @@
 
 type StreamableHTTPCOption func(*StreamableHTTP)
 
-<<<<<<< HEAD
 // WithContinuousListening enables receiving server-to-client notifications when no request is in flight.
 // In particular, if you want to receive global notifications from the server (like ToolListChangedNotification),
 // you should enable this option.
@@ -33,12 +32,13 @@
 func WithContinuousListening() StreamableHTTPCOption {
 	return func(sc *StreamableHTTP) {
 		sc.getListeningEnabled = true
-=======
+	}
+}
+
 // WithHTTPClient sets a custom HTTP client on the StreamableHTTP transport.
 func WithHTTPBasicClient(client *http.Client) StreamableHTTPCOption {
 	return func(sc *StreamableHTTP) {
 		sc.httpClient = client
->>>>>>> 774b17bb
 	}
 }
 
@@ -61,21 +61,16 @@
 	}
 }
 
-<<<<<<< HEAD
+// WithHTTPOAuth enables OAuth authentication for the client.
+func WithHTTPOAuth(config OAuthConfig) StreamableHTTPCOption {
+	return func(sc *StreamableHTTP) {
+		sc.oauthHandler = NewOAuthHandler(config)
+	}
+}
+
 func WithLogger(logger util.Logger) StreamableHTTPCOption {
 	return func(sc *StreamableHTTP) {
 		sc.logger = logger
-	}
-}
-
-// WithOAuth enables OAuth authentication for the client.
-func WithOAuth(config OAuthConfig) StreamableHTTPCOption {
-=======
-// WithHTTPOAuth enables OAuth authentication for the client.
-func WithHTTPOAuth(config OAuthConfig) StreamableHTTPCOption {
->>>>>>> 774b17bb
-	return func(sc *StreamableHTTP) {
-		sc.oauthHandler = NewOAuthHandler(config)
 	}
 }
 
