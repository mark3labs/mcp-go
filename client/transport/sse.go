--- conflicted
+++ resolved
@@ -34,18 +34,12 @@
 	headers        map[string]string
 	headerFunc     HTTPHeaderFunc
 
-<<<<<<< HEAD
 	started           atomic.Bool
 	closed            atomic.Bool
 	cancelSSEStream   context.CancelFunc
+	protocolVersion   atomic.Value // string
 	onConnectionLost  func(error)
 	connectionLostMu  sync.RWMutex
-=======
-	started         atomic.Bool
-	closed          atomic.Bool
-	cancelSSEStream context.CancelFunc
-	protocolVersion atomic.Value // string
->>>>>>> a43b1048
 
 	// OAuth support
 	oauthHandler *OAuthHandler
