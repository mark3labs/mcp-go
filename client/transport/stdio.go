--- conflicted
+++ resolved
@@ -83,14 +83,6 @@
 	if err := c.spawnCommand(ctx); err != nil {
 		return err
 	}
-
-	ready := make(chan struct{})
-	go func() {
-		close(ready)
-		c.readResponses()
-	}()
-	<-ready
-
 	return nil
 }
 
@@ -106,7 +98,6 @@
 	mergedEnv = append(mergedEnv, c.env...)
 
 	cmd.Env = mergedEnv
-
 	stdin, err := cmd.StdinPipe()
 	if err != nil {
 		return fmt.Errorf("failed to create stdin pipe: %w", err)
@@ -130,8 +121,6 @@
 	if err := cmd.Start(); err != nil {
 		return fmt.Errorf("failed to start command: %w", err)
 	}
-
-<<<<<<< HEAD
 	go func() {
 		err := cmd.Wait()
 		if err != nil {
@@ -150,8 +139,6 @@
 	if err := waitUntilReadyOrExit(ready, c.processExited, readyTimeout); err != nil {
 		return err
 	}
-=======
->>>>>>> f47e2bce
 	return nil
 }
 
@@ -174,37 +161,22 @@
 // Close shuts down the stdio client, closing the stdin pipe and waiting for the subprocess to exit.
 // Returns an error if there are issues closing stdin or waiting for the subprocess to terminate.
 func (c *Stdio) Close() error {
-	select {
-	case <-c.done:
-		return nil
-	default:
-	}
-	// cancel all in-flight request
 	close(c.done)
-
 	if err := c.stdin.Close(); err != nil {
 		return fmt.Errorf("failed to close stdin: %w", err)
 	}
 	if err := c.stderr.Close(); err != nil {
 		return fmt.Errorf("failed to close stderr: %w", err)
 	}
-<<<<<<< HEAD
 	<-c.processExited
 	if err, ok := c.exitErr.Load().(error); ok && err != nil {
 		return err
 	}
-=======
-
-	if c.cmd != nil {
-		return c.cmd.Wait()
-	}
-
->>>>>>> f47e2bce
 	return nil
 }
 
-// SetNotificationHandler sets the handler function to be called when a notification is received.
-// Only one handler can be set at a time; setting a new one replaces the previous handler.
+// OnNotification registers a handler function to be called when notifications are received.
+// Multiple handlers can be registered and will be called in the order they were added.
 func (c *Stdio) SetNotificationHandler(
 	handler func(notification mcp.JSONRPCNotification),
 ) {
@@ -298,7 +270,6 @@
 		deleteResponseChan()
 		return nil, fmt.Errorf("failed to write request: %w", err)
 	}
-
 	select {
 	case <-ctx.Done():
 		deleteResponseChan()
