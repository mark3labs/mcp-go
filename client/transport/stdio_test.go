--- conflicted
+++ resolved
@@ -44,19 +44,13 @@
 	}
 	tempFile.Close()
 	mockServerPath := tempFile.Name()
-<<<<<<< HEAD
-=======
-
->>>>>>> 9d6b7931
+
 	// Add .exe suffix on Windows
 	if runtime.GOOS == "windows" {
 		os.Remove(mockServerPath) // Remove the empty file first
 		mockServerPath += ".exe"
 	}
-<<<<<<< HEAD
-=======
-
->>>>>>> 9d6b7931
+
 	if compileErr := compileTestServer(mockServerPath); compileErr != nil {
 		t.Fatalf("Failed to compile mock server: %v", compileErr)
 	}
@@ -335,19 +329,13 @@
 		}
 		tempFile.Close()
 		mockServerPath := tempFile.Name()
-<<<<<<< HEAD
-=======
-
->>>>>>> 9d6b7931
+
 		// Add .exe suffix on Windows
 		if runtime.GOOS == "windows" {
 			os.Remove(mockServerPath) // Remove the empty file first
 			mockServerPath += ".exe"
 		}
-<<<<<<< HEAD
-=======
-
->>>>>>> 9d6b7931
+
 		if compileErr := compileTestServer(mockServerPath); compileErr != nil {
 			t.Fatalf("Failed to compile mock server: %v", compileErr)
 		}
@@ -380,19 +368,13 @@
 		}
 		tempFile.Close()
 		mockServerPath := tempFile.Name()
-<<<<<<< HEAD
-=======
-
->>>>>>> 9d6b7931
+
 		// Add .exe suffix on Windows
 		if runtime.GOOS == "windows" {
 			os.Remove(mockServerPath) // Remove the empty file first
 			mockServerPath += ".exe"
 		}
-<<<<<<< HEAD
-=======
-
->>>>>>> 9d6b7931
+
 		if compileErr := compileTestServer(mockServerPath); compileErr != nil {
 			t.Fatalf("Failed to compile mock server: %v", compileErr)
 		}
